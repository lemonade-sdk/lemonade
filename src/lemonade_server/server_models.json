--- conflicted
+++ resolved
@@ -402,8 +402,8 @@
         "checkpoint": "unsloth/GLM-4.5-Air-GGUF:UD-Q4_K_XL",
         "recipe": "llamacpp",
         "suggested": true,
-<<<<<<< HEAD
-        "labels": ["reasoning","hot"]
+        "labels": ["reasoning","hot"],
+        "size": 73.1
     },
     "Llama-3.2-1B-FLM": {
         "checkpoint": "llama3.2:1b",
@@ -420,16 +420,12 @@
         "checkpoint": "qwen3:8b",
         "recipe": "flm",
         "suggested": true,
-        "labels": ["hot"]
+        "labels": ["reasoning","hot"]
     },
     "Llama-3.1-8B-FLM": {
         "checkpoint": "llama3.1:8b",
         "recipe": "flm",
         "suggested": true,
         "labels": ["hot"]
-=======
-        "labels": ["reasoning","hot"],
-        "size": 73.1
->>>>>>> d5b1acfc
     }
 }