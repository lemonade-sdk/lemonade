--- conflicted
+++ resolved
@@ -440,7 +440,6 @@
     print(tabulate(table_data, headers=headers, tablefmt="simple"))
 
 
-<<<<<<< HEAD
 def developer_entrypoint():
     """
     Developer entry point that starts the server with debug logging
@@ -463,7 +462,7 @@
     finally:
         # Restore original sys.argv
         sys.argv = original_argv
-=======
+
 def _add_server_arguments(parser):
     """Add common server arguments to a parser"""
     parser.add_argument("--port", type=int, help="Port number to serve on")
@@ -485,7 +484,6 @@
         type=int,
         help="Context size for the model (default: 4096 for llamacpp, truncates prompts for other recipes)",
     )
->>>>>>> bb859543
 
 
 def main():
