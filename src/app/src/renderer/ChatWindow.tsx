import React, { useState, useEffect, useRef, useCallback } from 'react';
import MarkdownMessage from './MarkdownMessage';
import { fetchSupportedModelsData, ModelsData } from './utils/modelData';
// @ts-ignore - SVG assets live outside of the TypeScript rootDir for Electron packaging
import logoSvg from '../../assets/logo.svg';
import {
  AppSettings,
  buildChatRequestOverrides,
  mergeWithDefaultSettings,
} from './utils/appSettings';
import { serverFetch, onServerPortChange } from './utils/serverConfig';

interface ImageContent {
  type: 'image_url';
  image_url: {
    url: string;
  };
}

interface TextContent {
  type: 'text';
  text: string;
}

type MessageContent = string | Array<TextContent | ImageContent>;

interface Message {
  role: 'user' | 'assistant';
  content: MessageContent;
  thinking?: string;
}

interface Model {
  id: string;
  object: string;
  created?: number;
  owned_by?: string;
}

interface ChatWindowProps {
  isVisible: boolean;
  width?: number;
}

const ChatWindow: React.FC<ChatWindowProps> = ({ isVisible, width }) => {
  const [messages, setMessages] = useState<Message[]>([]);
  const [inputValue, setInputValue] = useState('');
  const [models, setModels] = useState<Model[]>([]);
  const [supportedModelsData, setSupportedModelsData] = useState<ModelsData>({});
  const [selectedModel, setSelectedModel] = useState('');
  const [isLoading, setIsLoading] = useState(false);
  const [currentLoadedModel, setCurrentLoadedModel] = useState<string | null>(null);
  const [isModelLoading, setIsModelLoading] = useState(false);
  // Track if user has manually selected a model (to avoid overriding their choice)
  const userHasSelectedModelRef = useRef(false);
  const [editingIndex, setEditingIndex] = useState<number | null>(null);
  const [editingValue, setEditingValue] = useState('');
  const [editingImages, setEditingImages] = useState<string[]>([]);
  const [uploadedImages, setUploadedImages] = useState<string[]>([]);
  const [expandedThinking, setExpandedThinking] = useState<Set<number>>(new Set());
  const [isUserAtBottom, setIsUserAtBottom] = useState(true);
  const userScrolledAwayRef = useRef(false); // Immediate tracking for scroll during streaming
  const messagesEndRef = useRef<HTMLDivElement>(null);
  const messagesContainerRef = useRef<HTMLDivElement>(null);
  const editTextareaRef = useRef<HTMLTextAreaElement>(null);
  const inputTextareaRef = useRef<HTMLTextAreaElement>(null);
  const fileInputRef = useRef<HTMLInputElement>(null);
  const editFileInputRef = useRef<HTMLInputElement>(null);
  const abortControllerRef = useRef<AbortController | null>(null);
  const scrollTimeoutRef = useRef<NodeJS.Timeout | null>(null);
  const [appSettings, setAppSettings] = useState<AppSettings | null>(null);
  
  // Embedding model state
  const [embeddingInput, setEmbeddingInput] = useState('');
  const [embeddingHistory, setEmbeddingHistory] = useState<Array<{input: string, embedding: number[], dimensions?: number}>>([]);
  const [isProcessingEmbedding, setIsProcessingEmbedding] = useState(false);
  const [expandedEmbeddings, setExpandedEmbeddings] = useState<Set<number>>(new Set());
  
  // Reranking model state
  const [rerankQuery, setRerankQuery] = useState('');
  const [rerankDocuments, setRerankDocuments] = useState('');
  const [rerankHistory, setRerankHistory] = useState<Array<{
    query: string;
    documents: string;
    results: Array<{index: number, text: string, score: number}>;
  }>>([]);
  const [isProcessingRerank, setIsProcessingRerank] = useState(false);
  
  // Transcription model state
  const [transcriptionFile, setTranscriptionFile] = useState<File | null>(null);
  const [transcriptionHistory, setTranscriptionHistory] = useState<Array<{
    filename: string;
    text: string;
  }>>([]);
  const [isProcessingTranscription, setIsProcessingTranscription] = useState(false);
  const audioFileInputRef = useRef<HTMLInputElement>(null);

useEffect(() => {
  fetchModels();
  fetchLoadedModel();
  fetchSupportedModels();
  const loadSettings = async () => {
    if (!window.api?.getSettings) {
      return;
    }

    try {
      const stored = await window.api.getSettings();
      setAppSettings(mergeWithDefaultSettings(stored));
    } catch (error) {
      console.error('Failed to load app settings:', error);
    }
  };

  loadSettings();

  const unsubscribeSettings = window.api?.onSettingsUpdated?.((updated) => {
    setAppSettings(mergeWithDefaultSettings(updated));
  });

  const handleModelLoadEnd = (event: Event) => {
    const customEvent = event as CustomEvent<{ modelId?: string }>;
    const loadedModelId = customEvent.detail?.modelId;

    // Update the current loaded model state
    if (loadedModelId) {
      setCurrentLoadedModel(loadedModelId);
      setIsModelLoading(false);
    }

    // When a model is explicitly loaded (via Model Manager or other explicit action),
    // always select it in the chat - this is an intentional user action
    if (loadedModelId) {
      setSelectedModel(loadedModelId);
      // Reset the manual selection flag since the user loaded a new model
      userHasSelectedModelRef.current = false;
    } else {
      // Fallback: fetch the loaded model from the health endpoint
      fetchLoadedModel();
    }

    // Refresh the models list so newly loaded models appear in the dropdown
    fetchModels();
  };

  const handleModelUnload = () => {
    // Model was unloaded/ejected - reset the current loaded model state
    setCurrentLoadedModel(null);
  };

  window.addEventListener('modelLoadEnd' as any, handleModelLoadEnd);
  window.addEventListener('modelUnload' as any, handleModelUnload);

  // Periodically check health status to detect when another app unloads the model
  const healthCheckInterval = setInterval(() => {
    fetchLoadedModel();
  }, 5000);

  // Listen for port changes and refetch data
  const unsubscribePortChange = onServerPortChange(() => {
    console.log('Server port changed, refetching chat data...');
    fetchModels();
    fetchLoadedModel();
  });

  return () => {
    window.removeEventListener('modelLoadEnd' as any, handleModelLoadEnd);
    window.removeEventListener('modelUnload' as any, handleModelUnload);
    clearInterval(healthCheckInterval);
    unsubscribePortChange();
    if (typeof unsubscribeSettings === 'function') {
      unsubscribeSettings();
    }
  };
}, []);

  useEffect(() => {
    // Only auto-scroll if user hasn't scrolled away during streaming
    // Use the ref for immediate check to prevent overriding user scroll
    if (!userScrolledAwayRef.current && isUserAtBottom) {
      if (scrollTimeoutRef.current) {
        clearTimeout(scrollTimeoutRef.current);
      }
      
      // Use requestAnimationFrame to scroll after render completes
      requestAnimationFrame(() => {
        if (!userScrolledAwayRef.current) {
          scrollToBottom();
        }
      });
    }
    
    return () => {
      if (scrollTimeoutRef.current) {
        clearTimeout(scrollTimeoutRef.current);
      }
    };
  }, [messages, isLoading, isUserAtBottom]);

  useEffect(() => {
    if (editTextareaRef.current) {
      editTextareaRef.current.style.height = 'auto';
      editTextareaRef.current.style.height = editTextareaRef.current.scrollHeight + 'px';
    }
  }, [editingIndex, editingValue]);

  const checkIfAtBottom = () => {
    const container = messagesContainerRef.current;
    if (!container) return true;
    
    const threshold = 20; // pixels from bottom to consider "at bottom"
    const isAtBottom = container.scrollHeight - container.scrollTop - container.clientHeight < threshold;
    return isAtBottom;
  };

  const handleScroll = () => {
    const atBottom = checkIfAtBottom();
    setIsUserAtBottom(atBottom);
    
    // Track immediately via ref - if user scrolls away during streaming, respect it
    if (!atBottom && isLoading) {
      userScrolledAwayRef.current = true;
    } else if (atBottom) {
      // User scrolled back to bottom, reset the flag
      userScrolledAwayRef.current = false;
    }
  };

  const scrollToBottom = () => {
    messagesEndRef.current?.scrollIntoView({ behavior: isLoading ? 'auto' : 'smooth' });
    setIsUserAtBottom(true);
  };

const fetchModels = async () => {
  try {
    const response = await serverFetch('/models');
    const data = await response.json();
    
    // Handle both array format and object with data array
    const modelList = Array.isArray(data) ? data : data.data || [];
    setModels(modelList);
    
    if (modelList.length > 0) {
      setSelectedModel(prev => prev || modelList[0].id);
    }
  } catch (error) {
    console.error('Failed to fetch models:', error);
  }
};

const fetchLoadedModel = async () => {
  try {
    const response = await serverFetch('/health');
    const data = await response.json();

    if (data?.model_loaded) {
      setCurrentLoadedModel(data.model_loaded);
      // Only auto-select if user hasn't manually chosen a model
      if (!userHasSelectedModelRef.current) {
        setSelectedModel(data.model_loaded);
      }
      // If the model we were waiting for is now loaded, clear the loading state
      setIsModelLoading(false);
    } else {
      setCurrentLoadedModel(null);
    }
  } catch (error) {
    console.error('Failed to fetch loaded model:', error);
  }
};

const fetchSupportedModels = useCallback(async () => {
  try {
    const data = await fetchSupportedModelsData();
    setSupportedModelsData(data);
  } catch (error) {
    console.error('Failed to load supported models:', error);
  }
}, []);

useEffect(() => {
  if (!window.api?.watchUserModels) {
    return;
  }

  const stopWatching = window.api.watchUserModels(() => {
    fetchSupportedModels();
  });

  return () => {
    if (typeof stopWatching === 'function') {
      stopWatching();
    }
  };
}, [fetchSupportedModels]);

  const isVisionModel = (): boolean => {
    if (!selectedModel) return false;
    
    const modelInfo = supportedModelsData[selectedModel];
    
    return modelInfo?.labels?.includes('vision') || false;
  };

  const isEmbeddingModel = (): boolean => {
    if (!selectedModel) return false;
    
    const modelInfo = supportedModelsData[selectedModel];
    
    return !!(modelInfo?.labels?.includes('embeddings') || (modelInfo as any)?.embedding);
  };

  const isRerankingModel = (): boolean => {
    if (!selectedModel) return false;
    
    const modelInfo = supportedModelsData[selectedModel];
    
    return !!(modelInfo?.labels?.includes('reranking') || (modelInfo as any)?.reranking);
  };

  const isTranscriptionModel = (): boolean => {
    if (!selectedModel) return false;
    
    const modelInfo = supportedModelsData[selectedModel];
    
    return modelInfo?.recipe === 'whispercpp';
  };

  const getModelType = (): 'llm' | 'embedding' | 'reranking' | 'transcription' => {
    if (isEmbeddingModel()) return 'embedding';
    if (isRerankingModel()) return 'reranking';
    if (isTranscriptionModel()) return 'transcription';
    return 'llm';
  };

  const handleImageUpload = (event: React.ChangeEvent<HTMLInputElement>) => {
    const files = event.target.files;
    if (!files || files.length === 0) return;

    const file = files[0];
    const reader = new FileReader();
    
    reader.onload = (e) => {
      const result = e.target?.result;
      if (typeof result === 'string') {
        setUploadedImages(prev => [...prev, result]);
      }
    };
    
    reader.readAsDataURL(file);
  };

  const handleImagePaste = (event: React.ClipboardEvent) => {
    const items = event.clipboardData.items;
    
    for (let i = 0; i < items.length; i++) {
      const item = items[i];
      
      if (item.type.indexOf('image') !== -1) {
        event.preventDefault();
        const file = item.getAsFile();
        if (!file) continue;
        
        const reader = new FileReader();
        reader.onload = (e) => {
          const result = e.target?.result;
          if (typeof result === 'string') {
            setUploadedImages(prev => [...prev, result]);
          }
        };
        reader.readAsDataURL(file);
        break;
      }
    }
  };

  const removeImage = (index: number) => {
    setUploadedImages(prev => prev.filter((_, i) => i !== index));
  };

const buildChatRequestBody = (messageHistory: Message[]) => ({
  model: selectedModel,
  messages: messageHistory,
  stream: true,
  ...buildChatRequestOverrides(appSettings),
});

// Helper function to extract thinking from content with <think> tags
const extractThinking = (content: string): { content: string; thinking: string } => {
  let extractedThinking = '';
  let cleanedContent = content;
  
  // Extract all complete <think>...</think> blocks
  const thinkRegex = /<think>([\s\S]*?)<\/think>/g;
  let match;
  
  while ((match = thinkRegex.exec(content)) !== null) {
    extractedThinking += match[1];
  }
  
  // Remove all complete <think>...</think> blocks from content
  cleanedContent = cleanedContent.replace(thinkRegex, '');
  
  return {
    content: cleanedContent,
    thinking: extractedThinking
  };
};

// Shared streaming handler for both new messages and edits
const handleStreamingResponse = async (messageHistory: Message[]): Promise<void> => {
  let accumulatedContent = '';
  let accumulatedThinking = '';
  let receivedFirstChunk = false;

  const response = await serverFetch('/chat/completions', {
    method: 'POST',
    headers: {
      'Content-Type': 'application/json',
    },
    body: JSON.stringify(buildChatRequestBody(messageHistory)),
    signal: abortControllerRef.current!.signal,
  });

  if (!response.ok) {
    throw new Error(`HTTP error! status: ${response.status}`);
  }

  if (!response.body) {
    throw new Error('Response body is null');
  }

  const reader = response.body.getReader();
  const decoder = new TextDecoder();

  try {
    while (true) {
      const { done, value } = await reader.read();
      
      if (done) break;

      const chunk = decoder.decode(value, { stream: true });
      const lines = chunk.split('\n');

      for (const line of lines) {
        if (line.startsWith('data: ')) {
          const data = line.slice(6).trim();
          
          if (data === '[DONE]') {
            continue;
          }

          if (!data) {
            continue;
          }

          try {
            const parsed = JSON.parse(data);
            const delta = parsed.choices?.[0]?.delta;
            const content = delta?.content;
            const thinkingContent = delta?.reasoning_content || delta?.thinking;
            
            if (content) {
              accumulatedContent += content;
            }
            
            if (thinkingContent) {
              accumulatedThinking += thinkingContent;
            }
            
            if (content || thinkingContent) {
              // First response received - model is loaded, clear loading indicator
              if (!receivedFirstChunk) {
                receivedFirstChunk = true;
                setIsModelLoading(false);
                setCurrentLoadedModel(selectedModel);
              }
              
              // Extract thinking from <think> tags in content
              const extracted = extractThinking(accumulatedContent);
              const displayContent = extracted.content;
              const embeddedThinking = extracted.thinking;
              
              // Combine thinking from both sources (API field and embedded tags)
              const totalThinking = (accumulatedThinking || '') + (embeddedThinking || '');
              
              setMessages(prev => {
                const newMessages = [...prev];
                const messageIndex = newMessages.length - 1;
                newMessages[messageIndex] = {
                  role: 'assistant',
                  content: displayContent,
                  thinking: totalThinking || undefined,
                };
                
                // Auto-expand thinking section if thinking content is present
                // and collapseThinkingByDefault is not enabled
                if (totalThinking && !appSettings?.collapseThinkingByDefault?.value) {
                  setExpandedThinking(prevExpanded => {
                    const next = new Set(prevExpanded);
                    next.add(messageIndex);
                    return next;
                  });
                }
                
                return newMessages;
              });
            }
          } catch (e) {
            console.warn('Failed to parse SSE data:', data, e);
          }
        }
      }
    }
  } finally {
    reader.releaseLock();
  }

  if (!accumulatedContent) {
    throw new Error('No content received from stream');
  }
};

const sendMessage = async () => {
    if ((!inputValue.trim() && uploadedImages.length === 0) || isLoading) return;

    // Cancel any existing request
    if (abortControllerRef.current) {
      abortControllerRef.current.abort();
    }

    // Create new abort controller
    abortControllerRef.current = new AbortController();
    
    // When sending a new message, ensure we're at the bottom and reset scroll tracking
    setIsUserAtBottom(true);
    userScrolledAwayRef.current = false;

    // Check if the selected model is different from the currently loaded model
    // If so, show the model loading indicator
    const needsModelLoad = currentLoadedModel !== selectedModel;
    if (needsModelLoad) {
      setIsModelLoading(true);
    }

    // Build message content with images if present
    let messageContent: MessageContent;
    if (uploadedImages.length > 0) {
      const contentArray: Array<TextContent | ImageContent> = [];
      
      if (inputValue.trim()) {
        contentArray.push({
          type: 'text',
          text: inputValue
        });
      }
      
      uploadedImages.forEach(imageUrl => {
        contentArray.push({
          type: 'image_url',
          image_url: {
            url: imageUrl
          }
        });
      });
      
      messageContent = contentArray;
    } else {
      messageContent = inputValue;
    }

    const userMessage: Message = { role: 'user', content: messageContent };
    const messageHistory = [...messages, userMessage];
    
    setMessages(prev => [...prev, userMessage]);
    setInputValue('');
    setUploadedImages([]);
    setIsLoading(true);

    // Add placeholder for assistant message
    setMessages(prev => [...prev, { role: 'assistant', content: '', thinking: '' }]);

    try {
      await handleStreamingResponse(messageHistory);
    } catch (error: any) {
      if (error.name === 'AbortError') {
        console.log('Request aborted - keeping partial response');
        // Keep the partial message that was received
        // If no content was received, remove the empty message
        setMessages(prev => {
          const lastMessage = prev[prev.length - 1];
          if (!lastMessage || (!lastMessage.content && !lastMessage.thinking)) {
            return prev.slice(0, -1);
          }
          return prev;
        });
      } else {
        console.error('Failed to send message:', error);
        setMessages(prev => {
          const newMessages = [...prev];
          newMessages[newMessages.length - 1] = {
            role: 'assistant',
            content: `Error: ${error.message || 'Failed to get response from the model.'}`,
          };
          return newMessages;
        });
      }
    } finally {
      setIsLoading(false);
      setIsModelLoading(false); // Clear loading state on error or completion
      abortControllerRef.current = null;
      // Reset scroll tracking after streaming ends so next message can autoscroll
      userScrolledAwayRef.current = false;
    }
  };

  const handleKeyPress = (e: React.KeyboardEvent) => {
    if (e.key === 'Enter' && !e.shiftKey) {
      e.preventDefault();
      sendMessage();
    }
  };

  const handleInputChange = (e: React.ChangeEvent<HTMLTextAreaElement>) => {
    setInputValue(e.target.value);
    adjustTextareaHeight(e.target);
  };

  const adjustTextareaHeight = (textarea: HTMLTextAreaElement) => {
    // Reset height to auto to get the correct scrollHeight
    textarea.style.height = 'auto';
    const maxHeight = 200;
    const newHeight = Math.min(textarea.scrollHeight, maxHeight);
    textarea.style.height = newHeight + 'px';
    // Show scrollbar only when content exceeds max height
    textarea.style.overflowY = textarea.scrollHeight > maxHeight ? 'auto' : 'hidden';
  };

  // Reset textarea height when input is cleared (after sending)
  useEffect(() => {
    if (inputTextareaRef.current && inputValue === '') {
      inputTextareaRef.current.style.height = 'auto';
      inputTextareaRef.current.style.overflowY = 'hidden';
    }
  }, [inputValue]);

  const toggleThinking = (index: number) => {
    setExpandedThinking(prev => {
      const next = new Set(prev);
      if (next.has(index)) {
        next.delete(index);
      } else {
        next.add(index);
      }
      return next;
    });
  };

  const renderMessageContent = (content: MessageContent, thinking?: string, messageIndex?: number) => {
    return (
      <>
        {thinking && (
          <div className="thinking-section">
            <button 
              className="thinking-toggle"
              onClick={() => messageIndex !== undefined && toggleThinking(messageIndex)}
            >
              <svg 
                width="12" 
                height="12" 
                viewBox="0 0 24 24" 
                fill="none"
                style={{ 
                  transform: expandedThinking.has(messageIndex!) ? 'rotate(180deg)' : 'rotate(0deg)',
                  transition: 'transform 0.2s'
                }}
              >
                <path 
                  d="M6 9L12 15L18 9" 
                  stroke="currentColor" 
                  strokeWidth="2" 
                  strokeLinecap="round" 
                  strokeLinejoin="round"
                />
              </svg>
              <span>Thinking</span>
            </button>
            {expandedThinking.has(messageIndex!) && (
              <div className="thinking-content">
                <MarkdownMessage content={thinking} />
              </div>
            )}
          </div>
        )}
        {typeof content === 'string' ? (
          <MarkdownMessage content={content} />
        ) : (
          <div className="message-content-array">
            {content.map((item, index) => {
              if (item.type === 'text') {
                return <MarkdownMessage key={index} content={item.text} />;
              } else if (item.type === 'image_url') {
                return (
                  <img 
                    key={index} 
                    src={item.image_url.url} 
                    alt="Uploaded" 
                    className="message-image"
                  />
                );
              }
              return null;
            })}
          </div>
        )}
      </>
    );
  };

  const handleEditMessage = (index: number, e: React.MouseEvent) => {
    if (isLoading) return; // Don't allow editing while loading
    
    e.stopPropagation(); // Prevent triggering the outside click
    const message = messages[index];
    if (message.role === 'user') {
      setEditingIndex(index);
      // Extract text and image content from message
      if (typeof message.content === 'string') {
        setEditingValue(message.content);
        setEditingImages([]);
      } else {
        // If content is an array, extract the text and image parts
        const textContent = message.content.find(item => item.type === 'text');
        setEditingValue(textContent ? textContent.text : '');
        
        const imageContents = message.content.filter(item => item.type === 'image_url');
        setEditingImages(imageContents.map(img => img.image_url.url));
      }
    }
  };

  const handleEditInputChange = (e: React.ChangeEvent<HTMLTextAreaElement>) => {
    setEditingValue(e.target.value);
    // Auto-grow the textarea
    e.target.style.height = 'auto';
    e.target.style.height = e.target.scrollHeight + 'px';
  };

  const cancelEdit = () => {
    setEditingIndex(null);
    setEditingValue('');
    setEditingImages([]);
  };

  const handleEditImageUpload = (event: React.ChangeEvent<HTMLInputElement>) => {
    const files = event.target.files;
    if (!files || files.length === 0) return;

    const file = files[0];
    const reader = new FileReader();
    
    reader.onload = (e) => {
      const result = e.target?.result;
      if (typeof result === 'string') {
        setEditingImages(prev => [...prev, result]);
      }
    };
    
    reader.readAsDataURL(file);
  };

  const handleEditImagePaste = (event: React.ClipboardEvent) => {
    const items = event.clipboardData.items;
    
    for (let i = 0; i < items.length; i++) {
      const item = items[i];
      
      if (item.type.indexOf('image') !== -1) {
        event.preventDefault();
        const file = item.getAsFile();
        if (!file) continue;
        
        const reader = new FileReader();
        reader.onload = (e) => {
          const result = e.target?.result;
          if (typeof result === 'string') {
            setEditingImages(prev => [...prev, result]);
          }
        };
        reader.readAsDataURL(file);
        break;
      }
    }
  };

  const removeEditImage = (index: number) => {
    setEditingImages(prev => prev.filter((_, i) => i !== index));
  };

  // Handle click outside to cancel edit
  const handleEditContainerClick = (e: React.MouseEvent) => {
    e.stopPropagation(); // Prevent closing when clicking inside the edit area
  };

  const submitEdit = async () => {
    if ((!editingValue.trim() && editingImages.length === 0) || editingIndex === null || isLoading) return;

    // Cancel any existing request
    if (abortControllerRef.current) {
      abortControllerRef.current.abort();
    }

    // Create new abort controller
    abortControllerRef.current = new AbortController();
    
    // When submitting an edit, ensure we're at the bottom and reset scroll tracking
    setIsUserAtBottom(true);
    userScrolledAwayRef.current = false;

    // Truncate messages up to the edited message
    const truncatedMessages = messages.slice(0, editingIndex);
    
    // Build edited message content with images if present
    let messageContent: MessageContent;
    if (editingImages.length > 0) {
      const contentArray: Array<TextContent | ImageContent> = [];
      
      if (editingValue.trim()) {
        contentArray.push({
          type: 'text',
          text: editingValue
        });
      }
      
      editingImages.forEach(imageUrl => {
        contentArray.push({
          type: 'image_url',
          image_url: {
            url: imageUrl
          }
        });
      });
      
      messageContent = contentArray;
    } else {
      messageContent = editingValue;
    }
    
    // Add the edited message
    const editedMessage: Message = { role: 'user', content: messageContent };
    const messageHistory = [...truncatedMessages, editedMessage];
    
    setMessages(messageHistory);
    setEditingIndex(null);
    setEditingValue('');
    setEditingImages([]);
    setIsLoading(true);

    // Check if the selected model is different from the currently loaded model
    const needsModelLoad = currentLoadedModel !== selectedModel;
    if (needsModelLoad) {
      setIsModelLoading(true);
    }

    // Add placeholder for assistant message
    setMessages(prev => [...prev, { role: 'assistant', content: '', thinking: '' }]);

    try {
      await handleStreamingResponse(messageHistory);
    } catch (error: any) {
      if (error.name === 'AbortError') {
        console.log('Request aborted - keeping partial response');
        // Keep the partial message that was received
        // If no content was received, remove the empty message
        setMessages(prev => {
          const lastMessage = prev[prev.length - 1];
          if (!lastMessage || (!lastMessage.content && !lastMessage.thinking)) {
            return prev.slice(0, -1);
          }
          return prev;
        });
      } else {
        console.error('Failed to send message:', error);
        setMessages(prev => {
          const newMessages = [...prev];
          newMessages[newMessages.length - 1] = {
            role: 'assistant',
            content: `Error: ${error.message || 'Failed to get response from the model.'}`,
          };
          return newMessages;
        });
      }
    } finally {
      setIsLoading(false);
      setIsModelLoading(false); // Clear loading state on error or completion
      abortControllerRef.current = null;
      // Reset scroll tracking after streaming ends so next message can autoscroll
      userScrolledAwayRef.current = false;
    }
  };

  const handleEditKeyPress = (e: React.KeyboardEvent) => {
    if (e.key === 'Enter' && !e.shiftKey) {
      e.preventDefault();
      submitEdit();
    } else if (e.key === 'Escape') {
      e.preventDefault();
      cancelEdit();
    }
  };

  const handleStopGeneration = () => {
    if (abortControllerRef.current) {
      abortControllerRef.current.abort();
    }
  };

  const handleNewChat = () => {
    // Cancel any ongoing request
    if (abortControllerRef.current) {
      abortControllerRef.current.abort();
    }
    
    // Clear all messages and reset state
    setMessages([]);
    setInputValue('');
    setUploadedImages([]);
    setEditingIndex(null);
    setEditingValue('');
    setEditingImages([]);
    setIsLoading(false);
    setExpandedThinking(new Set());
    setIsUserAtBottom(true);
    userScrolledAwayRef.current = false;
    
    // Clear embedding/reranking state
    setEmbeddingInput('');
    setEmbeddingHistory([]);
    setRerankQuery('');
    setRerankDocuments('');
    setRerankHistory([]);
  };

  const handleEmbedding = async () => {
    if (!embeddingInput.trim() || isProcessingEmbedding) return;

    const currentInput = embeddingInput;
    setIsProcessingEmbedding(true);
    setEmbeddingInput(''); // Clear input after submitting

    try {
      const requestBody: any = {
        model: selectedModel,
        input: currentInput
      };
      
      const response = await serverFetch('/embeddings', {
        method: 'POST',
        headers: { 'Content-Type': 'application/json' },
        body: JSON.stringify(requestBody)
      });

      if (!response.ok) {
        throw new Error(`HTTP error! status: ${response.status}`);
      }

      const data = await response.json();
      
      // Extract the embedding from the response
      // OpenAI format: { data: [{ embedding: [...] }] }
      let embedding: number[];
      if (data.data && data.data[0] && data.data[0].embedding) {
        embedding = data.data[0].embedding;
      } else if (Array.isArray(data)) {
        embedding = data;
      } else {
        throw new Error('Unexpected response format');
      }
      
      // Add to history
      setEmbeddingHistory(prev => [...prev, { 
        input: currentInput, 
        embedding
      }]);
    } catch (error: any) {
      console.error('Failed to get embedding:', error);
      alert(`Failed to get embedding: ${error.message || 'Unknown error'}`);
    } finally {
      setIsProcessingEmbedding(false);
    }
  };

  const toggleEmbeddingExpansion = (index: number) => {
    setExpandedEmbeddings(prev => {
      const next = new Set(prev);
      if (next.has(index)) {
        next.delete(index);
      } else {
        next.add(index);
      }
      return next;
    });
  };

  const handleReranking = async () => {
    if (!rerankQuery.trim() || !rerankDocuments.trim() || isProcessingRerank) return;

    const currentQuery = rerankQuery;
    const currentDocuments = rerankDocuments;
    
    setIsProcessingRerank(true);

    try {
      // Parse documents - assume one document per line
      const docs = currentDocuments.split('\n').filter(d => d.trim());
      
      const response = await serverFetch('/reranking', {
        method: 'POST',
        headers: { 'Content-Type': 'application/json' },
        body: JSON.stringify({
          model: selectedModel,
          query: currentQuery,
          documents: docs
        })
      });

      if (!response.ok) {
        throw new Error(`HTTP error! status: ${response.status}`);
      }

      const data = await response.json();
      
      // Extract the reranking results from the response
      // Expected format: { results: [{ index: 0, relevance_score: 0.95 }] }
      if (data.results && Array.isArray(data.results)) {
        const results = data.results.map((r: any) => ({
          index: r.index,
          text: docs[r.index],
          score: r.relevance_score || r.score || 0
        }));
        
        // Add to history
        setRerankHistory(prev => [...prev, {
          query: currentQuery,
          documents: currentDocuments,
          results
        }]);
      } else {
        throw new Error('Unexpected response format');
      }
    } catch (error: any) {
      console.error('Failed to rerank:', error);
      alert(`Failed to rerank: ${error.message || 'Unknown error'}`);
    } finally {
      setIsProcessingRerank(false);
    }
  };

  const handleAudioFileSelect = (event: React.ChangeEvent<HTMLInputElement>) => {
    const files = event.target.files;
    if (!files || files.length === 0) return;
    
    const file = files[0];
    setTranscriptionFile(file);
  };

  const handleTranscription = async () => {
    if (!transcriptionFile || isProcessingTranscription) return;

    const currentFile = transcriptionFile;
    setIsProcessingTranscription(true);

    try {
      // Create FormData for multipart/form-data request
      const formData = new FormData();
      formData.append('file', currentFile);
      formData.append('model', selectedModel);
      
      const response = await serverFetch('/audio/transcriptions', {
        method: 'POST',
        body: formData
      });

      if (!response.ok) {
        throw new Error(`HTTP error! status: ${response.status}`);
      }

      const data = await response.json();
      
      // Extract the transcription text from the response
      let transcriptionText: string;
      if (data.text) {
        transcriptionText = data.text;
      } else {
        throw new Error('Unexpected response format');
      }
      
      // Add to history
      setTranscriptionHistory(prev => [...prev, { 
        filename: currentFile.name, 
        text: transcriptionText
      }]);
      
      // Clear the file input
      setTranscriptionFile(null);
      if (audioFileInputRef.current) {
        audioFileInputRef.current.value = '';
      }
      
    } catch (error: any) {
      console.error('Failed to transcribe:', error);
      alert(`Failed to transcribe: ${error.message || 'Unknown error'}`);
    } finally {
      setIsProcessingTranscription(false);
    }
  };

  if (!isVisible) return null;

  const modelType = getModelType();
  const headerTitle = modelType === 'embedding' ? 'Lemonade Embeddings' 
                    : modelType === 'reranking' ? 'Lemonade Reranking'
                    : modelType === 'transcription' ? 'Lemonade Transcriber'
                    : 'LLM Chat';

  // Reusable components
  const EmptyState = ({ title }: { title: string }) => (
    <div className="chat-empty-state">
      <img src={logoSvg} alt="Lemonade Logo" className="chat-empty-logo" />
      <h2 className="chat-empty-title">{title}</h2>
    </div>
  );

  const TypingIndicator = ({ size = 'normal' }: { size?: 'normal' | 'small' }) => (
    <div className={`typing-indicator${size === 'small' ? ' small' : ''}`}>
      <span></span>
      <span></span>
      <span></span>
    </div>
  );

  const ModelSelector = ({ disabled }: { disabled: boolean }) => (
    <select
      className="model-selector"
      value={selectedModel}
      onChange={(e) => {
        userHasSelectedModelRef.current = true;
        setSelectedModel(e.target.value);
      }}
      disabled={disabled}
    >
      {models.map((model) => (
        <option key={model.id} value={model.id}>
          {model.id}
        </option>
      ))}
    </select>
  );

  const SendButton = ({ onClick, disabled }: { onClick: () => void; disabled: boolean }) => (
    <button
      className="chat-send-button"
      onClick={onClick}
      disabled={disabled}
      title="Send"
    >
      <svg width="16" height="16" viewBox="0 0 24 24" fill="none">
        <path
          d="M22 2L11 13M22 2L15 22L11 13M22 2L2 9L11 13"
          stroke="currentColor"
          strokeWidth="2"
          strokeLinecap="round"
          strokeLinejoin="round"
          transform="translate(-1, 1)"
        />
      </svg>
    </button>
  );

  return (
    <div className="chat-window" style={width ? { width: `${width}px` } : undefined}>
      <div className="chat-header">
        <h3>{headerTitle}</h3>
        <button 
          className="new-chat-button"
          onClick={handleNewChat}
          disabled={isLoading || isProcessingEmbedding || isProcessingRerank}
          title={modelType === 'llm' ? 'Start a new chat' : 'Clear'}
        >
          <svg width="16" height="16" viewBox="0 0 24 24" fill="none">
            <path
              d="M21 3V8M21 8H16M21 8L18 5.29168C16.4077 3.86656 14.3051 3 12 3C7.02944 3 3 7.02944 3 12C3 16.9706 7.02944 21 12 21C16.2832 21 19.8675 18.008 20.777 14"
              stroke="currentColor"
              strokeWidth="2"
              strokeLinecap="round"
              strokeLinejoin="round"
            />
          </svg>
        </button>
      </div>

      {/* Embedding Model UI */}
      {modelType === 'embedding' && (
        <>
          <div className="chat-messages" ref={messagesContainerRef}>
            {embeddingHistory.length === 0 && <EmptyState title="Lemonade Embeddings" />}
            
            {embeddingHistory.map((item, index) => {
              const isExpanded = expandedEmbeddings.has(index);
              const previewLength = 10;
              const embeddingPreview = item.embedding.slice(0, previewLength);
              
              return (
                <div key={index} className="embedding-history-item">
                  <div className="embedding-user-input">
                    <div className="embedding-input-label">Input</div>
                    <div className="embedding-input-text">{item.input}</div>
                  </div>
                  <div className="embedding-result">
                    <div className="embedding-result-header">
                      <h4>Embedding Vector</h4>
                      <span className="embedding-dimensions-badge">{item.embedding.length} dimensions</span>
                    </div>
                    <div className="embedding-vector">
                      {isExpanded ? (
                        <pre>{JSON.stringify(item.embedding, null, 2)}</pre>
                      ) : (
                        <div className="embedding-preview">
                          <pre>[{embeddingPreview.map(v => v.toFixed(6)).join(', ')}, ...]</pre>
                        </div>
                      )}
                    </div>
                    <button 
                      className="embedding-toggle-button"
                      onClick={() => toggleEmbeddingExpansion(index)}
                    >
                      {isExpanded ? 'Show less' : 'Show all'}
                    </button>
                    <div className="embedding-stats">
                      <span>Min: {Math.min(...item.embedding).toFixed(6)}</span>
                      <span>Max: {Math.max(...item.embedding).toFixed(6)}</span>
                      <span>Mean: {(item.embedding.reduce((a, b) => a + b, 0) / item.embedding.length).toFixed(6)}</span>
                    </div>
                  </div>
                </div>
              );
            })}
            
            {isProcessingEmbedding && (
              <div className="chat-message assistant-message">
                <TypingIndicator />
              </div>
            )}
            <div ref={messagesEndRef} />
          </div>

          <div className="chat-input-container">
            <div className="chat-input-wrapper">
              <textarea
                ref={inputTextareaRef}
                className="chat-input"
                value={embeddingInput}
                onChange={(e) => {
                  setEmbeddingInput(e.target.value);
                  adjustTextareaHeight(e.target);
                }}
                onKeyPress={(e) => {
                  if (e.key === 'Enter' && !e.shiftKey) {
                    e.preventDefault();
                    handleEmbedding();
                  }
                }}
                placeholder="Enter text to generate embeddings..."
                rows={1}
                disabled={isProcessingEmbedding}
              />
              <div className="chat-controls">
                <div className="chat-controls-left">
                  <ModelSelector disabled={isProcessingEmbedding} />
                </div>
                <SendButton onClick={handleEmbedding} disabled={!embeddingInput.trim() || isProcessingEmbedding} />
              </div>
            </div>
          </div>
        </>
      )}

      {/* Reranking Model UI */}
      {modelType === 'reranking' && (
        <>
          <div className="chat-messages" ref={messagesContainerRef}>
            {rerankHistory.length === 0 && <EmptyState title="Lemonade Reranking" />}
            
            {rerankHistory.map((item, index) => (
              <div key={index} className="reranking-history-item">
                <div className="reranking-user-input">
                  <div className="reranking-input-label">Query</div>
                  <div className="reranking-input-text">{item.query}</div>
                </div>
                
                <div className="reranking-user-input">
                  <div className="reranking-input-label">Documents</div>
                  <div className="reranking-input-text">{item.documents.split('\n').filter(d => d.trim()).length} documents</div>
                </div>
                
                <div className="reranking-result-container">
                  <div className="reranking-result-header">
                    <h4>Ranked Results</h4>
                    <span className="reranking-count-badge">{item.results.length} results</span>
                  </div>
                  <div className="reranking-result">
                    {item.results.map((doc, idx) => (
                      <div key={idx} className="reranked-document">
                        <span className="reranked-rank">#{idx + 1}</span>
                        <span className="reranked-score">{doc.score.toFixed(3)}</span>
                        <span className="reranked-document-text">{doc.text}</span>
                      </div>
                    ))}
                  </div>
                </div>
              </div>
            ))}
            
            {isProcessingRerank && (
              <div className="chat-message assistant-message">
                <TypingIndicator />
              </div>
            )}
            <div ref={messagesEndRef} />
          </div>

          <div className="chat-input-container">
            <div className="chat-input-wrapper reranking-input-wrapper">
              <div className="reranking-query-section">
                <label className="reranking-label">Query</label>
                <textarea
                  className="chat-input reranking-query"
                  value={rerankQuery}
                  onChange={(e) => {
                    setRerankQuery(e.target.value);
                    adjustTextareaHeight(e.target);
                  }}
                  placeholder="Enter your search query..."
                  rows={1}
                  disabled={isProcessingRerank}
                />
              </div>
              
              <div className="reranking-documents-section">
                <label className="reranking-label">Documents (one per line)</label>
                <textarea
                  className="chat-input reranking-documents"
                  value={rerankDocuments}
                  onChange={(e) => {
                    setRerankDocuments(e.target.value);
                    adjustTextareaHeight(e.target);
                  }}
                  placeholder="Enter documents to rerank, one per line..."
                  rows={3}
                  disabled={isProcessingRerank}
                />
              </div>
              
              <div className="chat-controls">
                <div className="chat-controls-left">
                  <ModelSelector disabled={isProcessingRerank} />
                </div>
                <button
                  className="chat-send-button"
                  onClick={handleReranking}
                  disabled={!rerankQuery.trim() || !rerankDocuments.trim() || isProcessingRerank}
                  title="Rerank documents"
                >
                  {isProcessingRerank ? (
                    <TypingIndicator size="small" />
                  ) : (
                    <svg width="16" height="16" viewBox="0 0 24 24" fill="none">
                      <path
                        d="M3 8L6 5L9 8M6 5V19M21 16L18 19L15 16M18 19V5"
                        stroke="currentColor"
                        strokeWidth="2"
                        strokeLinecap="round"
                        strokeLinejoin="round"
                      />
                    </svg>
                  )}
                </button>
              </div>
            </div>
          </div>
        </>
      )}

      {/* Transcription Model UI */}
      {modelType === 'transcription' && (
        <>
          <div className="chat-messages" ref={messagesContainerRef}>
            {transcriptionHistory.length === 0 && <EmptyState title="Lemonade Transcriber" />}
            
            {transcriptionHistory.map((item, index) => (
              <div key={index} className="transcription-history-item">
                <div className="transcription-file-info">
                  <div className="transcription-label">
                    <svg width="16" height="16" viewBox="0 0 24 24" fill="none" style={{ marginRight: '8px' }}>
                      <path
                        d="M12 15V3M12 15L8 11M12 15L16 11M2 17L2.621 19.485C2.725 19.871 2.777 20.064 2.873 20.213C2.958 20.345 3.073 20.454 3.209 20.531C3.364 20.618 3.558 20.658 3.947 20.737L11.053 22.147C11.442 22.226 11.636 22.266 11.791 22.179C11.927 22.102 12.042 21.993 12.127 21.861C12.223 21.712 12.275 21.519 12.379 21.133L13 18.5M22 17L21.379 19.485C21.275 19.871 21.223 20.064 21.127 20.213C21.042 20.345 20.927 20.454 20.791 20.531C20.636 20.618 20.442 20.658 20.053 20.737L12.947 22.147C12.558 22.226 12.364 22.266 12.209 22.179C12.073 22.102 11.958 21.993 11.873 21.861C11.777 21.712 11.725 21.519 11.621 21.133L11 18.5"
                        stroke="currentColor"
                        strokeWidth="2"
                        strokeLinecap="round"
                        strokeLinejoin="round"
                      />
                    </svg>
                    {item.filename}
                  </div>
                </div>
                
                <div className="transcription-result-container">
                  <div className="transcription-result-header">
                    <h4>Transcription</h4>
                  </div>
                  <div className="transcription-result">
                    {item.text}
                  </div>
                </div>
              </div>
            ))}
            
            {isProcessingTranscription && (
              <div className="chat-message assistant-message">
                <TypingIndicator />
              </div>
            )}
            <div ref={messagesEndRef} />
          </div>

          <div className="chat-input-container">
            <div className="chat-input-wrapper">
              <input
                ref={audioFileInputRef}
                type="file"
                accept="audio/*"
                onChange={handleAudioFileSelect}
                style={{ display: 'none' }}
              />
              
              <div className="transcription-file-display">
                {transcriptionFile ? (
                  <div className="transcription-file-info-display">
                    <span className="file-name">{transcriptionFile.name}</span>
                    <span className="file-size-indicator">
                      {(transcriptionFile.size / 1024 / 1024).toFixed(2)} MB
                    </span>
                  </div>
                ) : (
                  <span className="transcription-placeholder">No audio file selected</span>
                )}
              </div>
              
              <div className="chat-controls">
                <div className="chat-controls-left">
                  <button
                    className="audio-file-button"
                    onClick={() => audioFileInputRef.current?.click()}
                    disabled={isProcessingTranscription}
                    title="Choose audio file"
                  >
                    <svg width="16" height="16" viewBox="0 0 24 24" fill="none">
                      <path
                        d="M21 15V19C21 20.1 20.1 21 19 21H5C3.9 21 3 20.1 3 19V15M17 8L12 3M12 3L7 8M12 3V15"
                        stroke="currentColor"
                        strokeWidth="2"
                        strokeLinecap="round"
                        strokeLinejoin="round"
                      />
                    </svg>
                  </button>
                  <ModelSelector disabled={isProcessingTranscription} />
                </div>
                <SendButton 
                  onClick={handleTranscription} 
                  disabled={!transcriptionFile || isProcessingTranscription} 
                />
              </div>
            </div>
          </div>
        </>
      )}

      {/* LLM Chat UI (default) */}
      {modelType === 'llm' && (
        <>
          <div 
            className="chat-messages" 
            ref={messagesContainerRef}
            onScroll={handleScroll}
            onClick={editingIndex !== null ? cancelEdit : undefined}
          >
            {messages.length === 0 && <EmptyState title="Lemonade Chat" />}
            {messages.map((message, index) => {
              const isGrayedOut = editingIndex !== null && index > editingIndex;
              return (
                <div
                  key={index}
                  className={`chat-message ${message.role === 'user' ? 'user-message' : 'assistant-message'} ${
                    message.role === 'user' && !isLoading ? 'editable' : ''
                  } ${isGrayedOut ? 'grayed-out' : ''} ${editingIndex === index ? 'editing' : ''}`}
                >
                  {editingIndex === index ? (
                    <div className="edit-message-wrapper" onClick={handleEditContainerClick}>
                      {editingImages.length > 0 && (
                        <div className="edit-image-preview-container">
                          {editingImages.map((imageUrl, imgIndex) => (
                            <div key={imgIndex} className="image-preview-item">
                              <img src={imageUrl} alt={`Edit ${imgIndex + 1}`} className="image-preview" />
                              <button
                                className="image-remove-button"
                                onClick={() => removeEditImage(imgIndex)}
                                title="Remove image"
                              >
                                ×
                              </button>
                            </div>
                          ))}
                        </div>
                      )}
                      <div className="edit-message-content">
                        <textarea
                          ref={editTextareaRef}
                          className="edit-message-input"
                          value={editingValue}
                          onChange={handleEditInputChange}
                          onKeyDown={handleEditKeyPress}
                          onPaste={handleEditImagePaste}
                          autoFocus
                          rows={1}
                        />
                        <div className="edit-message-controls">
                          {isVisionModel() && (
                            <>
                              <input
                                ref={editFileInputRef}
                                type="file"
                                accept="image/*"
                                onChange={handleEditImageUpload}
                                style={{ display: 'none' }}
                              />
                              <button
                                className="image-upload-button"
                                onClick={() => editFileInputRef.current?.click()}
                                title="Upload image"
                              >
                                <svg width="16" height="16" viewBox="0 0 24 24" fill="none">
                                  <path
                                    d="M21 19V5C21 3.9 20.1 3 19 3H5C3.9 3 3 3.9 3 5V19C3 20.1 3.9 21 5 21H19C20.1 21 21 20.1 21 19ZM8.5 13.5L11 16.51L14.5 12L19 18H5L8.5 13.5Z"
                                    fill="currentColor"
                                  />
                                </svg>
                              </button>
                            </>
                          )}
                          <button
                            className="edit-send-button"
                            onClick={submitEdit}
                            disabled={!editingValue.trim() && editingImages.length === 0}
                            title="Send edited message"
                          >
                            <svg width="16" height="16" viewBox="0 0 24 24" fill="none">
                              <path
                                d="M22 2L11 13M22 2L15 22L11 13M22 2L2 9L11 13"
                                stroke="currentColor"
                                strokeWidth="2"
                                strokeLinecap="round"
                                strokeLinejoin="round"
                                transform="translate(-1, 1)"
                              />
                            </svg>
                          </button>
                        </div>
                      </div>
                    </div>
                  ) : (
                    <div
                      onClick={(e) => message.role === 'user' && !isLoading && handleEditMessage(index, e)}
                      style={{ cursor: message.role === 'user' && !isLoading ? 'pointer' : 'default' }}
                    >
                      {renderMessageContent(message.content, message.thinking, index)}
                    </div>
                  )}
                </div>
              );
            })}
            {isLoading && isModelLoading && (
              <div className="model-loading-indicator">
                <span className="model-loading-text">Loading model</span>
              </div>
            )}
            {isLoading && !isModelLoading && (
              <div className="chat-message assistant-message">
                <TypingIndicator />
              </div>
            )}
            <div ref={messagesEndRef} />
          </div>

          <div className="chat-input-container">
            <div className="chat-input-wrapper">
              {uploadedImages.length > 0 && (
                <div className="image-preview-container">
                  {uploadedImages.map((imageUrl, index) => (
                    <div key={index} className="image-preview-item">
                      <img src={imageUrl} alt={`Upload ${index + 1}`} className="image-preview" />
                      <button
                        className="image-remove-button"
                        onClick={() => removeImage(index)}
                        title="Remove image"
                      >
                        ×
                      </button>
                    </div>
                  ))}
                </div>
              )}
              <textarea
                ref={inputTextareaRef}
                className="chat-input"
                value={inputValue}
                onChange={handleInputChange}
                onKeyPress={handleKeyPress}
                onPaste={handleImagePaste}
                placeholder="Type your message..."
                rows={1}
                disabled={isLoading}
              />
              <div className="chat-controls">
                <div className="chat-controls-left">
                  {isVisionModel() && (
                    <>
                      <input
                        ref={fileInputRef}
                        type="file"
                        accept="image/*"
                        onChange={handleImageUpload}
                        style={{ display: 'none' }}
                      />
                      <button
                        className="image-upload-button"
                        onClick={() => fileInputRef.current?.click()}
                        disabled={isLoading}
                        title="Upload image"
                      >
                        <svg width="16" height="16" viewBox="0 0 24 24" fill="none">
                          <path
                            d="M21 19V5C21 3.9 20.1 3 19 3H5C3.9 3 3 3.9 3 5V19C3 20.1 3.9 21 5 21H19C20.1 21 21 20.1 21 19ZM8.5 13.5L11 16.51L14.5 12L19 18H5L8.5 13.5Z"
                            fill="currentColor"
                          />
                        </svg>
                      </button>
                    </>
                  )}
                  <ModelSelector disabled={isLoading} />
                </div>
                {isLoading ? (
                  <button
                    className="chat-stop-button"
                    onClick={handleStopGeneration}
                    title="Stop generation"
                  >
                    <svg width="16" height="16" viewBox="0 0 24 24" fill="none">
                      <rect
                        x="6"
                        y="6"
                        width="12"
                        height="12"
                        fill="currentColor"
                        rx="2"
                      />
                    </svg>
                  </button>
<<<<<<< HEAD
                ) : (
                  <SendButton onClick={sendMessage} disabled={!inputValue.trim() && uploadedImages.length === 0} />
                )}
              </div>
=======
                </>
              )}
              <select
                className="model-selector"
                value={selectedModel}
                onChange={(e) => {
                  userHasSelectedModelRef.current = true;
                  setSelectedModel(e.target.value);
                }}
                onFocus={() => fetchModels()}
                disabled={isLoading}
              >
                {models.map((model) => (
                  <option key={model.id} value={model.id}>
                    {model.id}
                  </option>
                ))}
              </select>
>>>>>>> 92e649cd
            </div>
          </div>
        </>
      )}
    </div>
  );
};

export default ChatWindow;

<|MERGE_RESOLUTION|>--- conflicted
+++ resolved
@@ -1147,6 +1147,7 @@
         userHasSelectedModelRef.current = true;
         setSelectedModel(e.target.value);
       }}
+      onFocus={() => fetchModels()}
       disabled={disabled}
     >
       {models.map((model) => (
@@ -1676,31 +1677,10 @@
                       />
                     </svg>
                   </button>
-<<<<<<< HEAD
                 ) : (
                   <SendButton onClick={sendMessage} disabled={!inputValue.trim() && uploadedImages.length === 0} />
                 )}
               </div>
-=======
-                </>
-              )}
-              <select
-                className="model-selector"
-                value={selectedModel}
-                onChange={(e) => {
-                  userHasSelectedModelRef.current = true;
-                  setSelectedModel(e.target.value);
-                }}
-                onFocus={() => fetchModels()}
-                disabled={isLoading}
-              >
-                {models.map((model) => (
-                  <option key={model.id} value={model.id}>
-                    {model.id}
-                  </option>
-                ))}
-              </select>
->>>>>>> 92e649cd
             </div>
           </div>
         </>
