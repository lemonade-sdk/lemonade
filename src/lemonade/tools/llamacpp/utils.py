import logging
import os
import platform
import shutil
import sys
import zipfile
from typing import Optional
import subprocess
import requests
import lemonade.common.printing as printing
from lemonade.tools.adapter import PassthroughTokenizer, ModelAdapter

<<<<<<< HEAD
LLAMA_VERSION = "b6097"
=======
from lemonade.common.system_info import get_system_info
>>>>>>> 487f713a

from dotenv import set_key, load_dotenv

LLAMA_VERSION_VULKAN = "b6097"
LLAMA_VERSION_ROCM = "b1021"


def identify_rocm_arch_from_name(device_name: str) -> str | None:
    """
    Identify the appropriate ROCm target architecture based on the device name
    """
    device_name_lower = device_name.lower()
    if "radeon" not in device_name_lower:
        return None

    # Check iGPUs
    # STX Halo iGPUs (gfx1151 architecture)
    # Radeon 8050S Graphics / Radeon 8060S Graphics
    target_arch = None
    if any(halo_igpu in device_name_lower.lower() for halo_igpu in ["8050s", "8060s"]):
        return "gfx1151"

    # Check dGPUs
    # RDNA4 GPUs (gfx120X architecture)
    # AMD Radeon AI PRO R9700, AMD Radeon RX 9070 XT, AMD Radeon RX 9070 GRE,
    # AMD Radeon RX 9070, AMD Radeon RX 9060 XT
    if any(
        rdna4_gpu in device_name_lower.lower()
        for rdna4_gpu in ["r9700", "9060", "9070"]
    ):
        return "gfx120X"

    # RDNA3 GPUs (gfx110X architecture)
    # AMD Radeon PRO V710, AMD Radeon PRO W7900 Dual Slot, AMD Radeon PRO W7900,
    # AMD Radeon PRO W7800 48GB, AMD Radeon PRO W7800, AMD Radeon PRO W7700,
    # AMD Radeon RX 7900 XTX, AMD Radeon RX 7900 XT, AMD Radeon RX 7900 GRE,
    # AMD Radeon RX 7800 XT, AMD Radeon RX 7700 XT
    elif any(
        rdna3_gpu in device_name_lower.lower()
        for rdna3_gpu in ["7700", "7800", "7900", "v710"]
    ):
        return "gfx110X"

    return None


def identify_rocm_arch() -> str:
    """
    Identify the appropriate ROCm target architecture based on the device info
    Returns tuple of (architecture, gpu_type) where gpu_type is 'igpu' or 'dgpu'
    """

    # Check for integrated and discrete AMD GPUs
    system_info = get_system_info()
    amd_igpu = system_info.get_amd_igpu_device()
    amd_dgpu = system_info.get_amd_dgpu_devices()
    target_arch = None
    for gpu in [amd_igpu] + amd_dgpu:
        if gpu.get("available") and gpu.get("name"):
            target_arch = identify_rocm_arch_from_name(gpu["name"].lower())
            if target_arch:
                break

    return target_arch


def identify_hip_id() -> str:
    """
    Identify the HIP ID
    """
    # Get HIP devices
    hip_devices = get_hip_devices()
    logging.debug(f"HIP devices found: {hip_devices}")
    if len(hip_devices) == 0:
        raise ValueError("No HIP devices found when identifying HIP ID")

    # Identify HIP devices that are compatible with our ROCm builds
    rocm_devices = []
    for device in hip_devices:
        device_id, device_name = device
        if identify_rocm_arch_from_name(device_name):
            rocm_devices.append([device_id, device_name])
    logging.debug(f"ROCm devices found: {rocm_devices}")

    # If no ROCm devices are found, use the last HIP device
    # This might be needed in some scenarios where HIP reports generic device names
    # Example: "AMD Radeon Graphics" for STX Halo iGPU on Ubuntu 24.04
    if len(rocm_devices) == 0:
        rocm_devices = [hip_devices[-1]]
        logging.warning(
            "No ROCm devices found when identifying HIP ID. "
            f"Falling back to the following device: {rocm_devices[0]}"
        )
    elif len(rocm_devices) > 1:
        logging.warning(
            f"Multiple ROCm devices found when identifying HIP ID: {rocm_devices}"
            "The last device will be used."
        )

    # Select the last device
    device_selected = rocm_devices[-1]
    logging.debug(f"Selected ROCm device: {device_selected}")

    # Return the device ID
    return device_selected[0]


def get_llama_version(backend: str) -> str:
    """
    Select the appropriate llama.cpp version based on the backend
    """
    if backend == "rocm":
        return LLAMA_VERSION_ROCM
    elif backend == "vulkan":
        return LLAMA_VERSION_VULKAN
    else:
        raise ValueError(f"Unsupported backend: {backend}")


def get_llama_folder_path(backend: str):
    """
    Get path for llama.cpp platform-specific executables folder
    """
    return os.path.join(os.path.dirname(sys.executable), backend, "llama_server")


def get_llama_exe_path(exe_name: str, backend: str):
    """
    Get path to platform-specific llama-server executable
    """
    base_dir = get_llama_folder_path(backend)
    if platform.system().lower() == "windows":
        return os.path.join(base_dir, f"{exe_name}.exe")
    else:  # Linux/Ubuntu
        # Check if executable exists in build/bin subdirectory (Current Ubuntu structure)
        build_bin_path = os.path.join(base_dir, "build", "bin", exe_name)
        if os.path.exists(build_bin_path):
            return build_bin_path
        else:
            # Fallback to root directory
            return os.path.join(base_dir, exe_name)


def get_llama_server_exe_path(backend: str):
    """
    Get path to platform-specific llama-server executable
    """
    return get_llama_exe_path("llama-server", backend)


def get_llama_cli_exe_path(backend: str):
    """
    Get path to platform-specific llama-cli executable
    """
    return get_llama_exe_path("llama-cli", backend)


def get_version_txt_path(backend: str):
    """
    Get path to text file that contains version information
    """
    return os.path.join(get_llama_folder_path(backend), "version.txt")


def get_llama_installed_version(backend: str):
    """
    Gets version of installed llama.cpp
    Returns None if llama.cpp is not installed
    """
    version_txt_path = get_version_txt_path(backend)
    if os.path.exists(version_txt_path):
        with open(version_txt_path, "r", encoding="utf-8") as f:
            llama_installed_version = f.read()
            return llama_installed_version
    return None


def get_binary_url_and_filename(backend: str, target_arch: str = None):
    """
    Get the appropriate binary URL and filename based on platform and backend

    Args:
        backend: Backend to use
    """
    system = platform.system().lower()

    if backend == "rocm":

        # ROCm support from lemonade-sdk/llamacpp-rocm
        repo = "lemonade-sdk/llamacpp-rocm"
        version = LLAMA_VERSION_ROCM
        if system == "windows":
            filename = f"llama-{version}-windows-rocm-{target_arch}-x64.zip"
        elif system == "linux":
            filename = f"llama-{version}-ubuntu-rocm-{target_arch}-x64.zip"
        else:
            raise NotImplementedError(
                f"Platform {system} not supported for ROCm llamacpp. Supported: Windows, Ubuntu Linux"
            )

    elif backend == "vulkan":
        # Original Vulkan support from ggml-org/llama.cpp
        repo = "ggml-org/llama.cpp"
        version = LLAMA_VERSION_VULKAN
        if system == "windows":
            filename = f"llama-{version}-bin-win-vulkan-x64.zip"
        elif system == "linux":
            filename = f"llama-{version}-bin-ubuntu-vulkan-x64.zip"
        else:
            raise NotImplementedError(
                f"Platform {system} not supported for Vulkan llamacpp. Supported: Windows, Ubuntu Linux"
            )
    else:
        supported_backends = ["vulkan", "rocm"]
        raise NotImplementedError(
            f"Unsupported backend: {backend}. Supported backends: {supported_backends}"
        )

    url = f"https://github.com/{repo}/releases/download/{version}/{filename}"
    return url, filename


def validate_platform_support():
    """
    Validate platform support before attempting download
    """
    system = platform.system().lower()

    if system not in ["windows", "linux"]:
        raise NotImplementedError(
            f"Platform {system} not supported for llamacpp. "
            "Supported: Windows, Ubuntu Linux"
        )

    if system == "linux":
        # Check if we're actually on Ubuntu/compatible distro and log a warning if not
        try:
            with open("/etc/os-release", "r", encoding="utf-8") as f:
                os_info = f.read().lower()
                if "ubuntu" not in os_info and "debian" not in os_info:
                    logging.warning(
                        "llamacpp binaries are built for Ubuntu. "
                        "Compatibility with other Linux distributions is not guaranteed."
                    )
        except (FileNotFoundError, PermissionError, OSError) as e:
            logging.warning(
                "Could not determine Linux distribution (%s). "
                "llamacpp binaries are built for Ubuntu.",
                str(e),
            )


def install_llamacpp(backend):
    """
    Installs or upgrades llama.cpp binaries if needed
    """

    # Exception will be thrown if platform is not supported
    validate_platform_support()

    version = get_llama_version(backend)

    # Get platform-specific paths at runtime
    llama_server_exe_dir = get_llama_folder_path(backend)
    llama_server_exe_path = get_llama_server_exe_path(backend)

    # Check whether the llamacpp install needs an upgrade
    version_txt_path = os.path.join(llama_server_exe_dir, "version.txt")
    backend_txt_path = os.path.join(llama_server_exe_dir, "backend.txt")

    logging.info(f"Using backend: {backend}")

    if os.path.exists(version_txt_path) and os.path.exists(backend_txt_path):
        with open(version_txt_path, "r", encoding="utf-8") as f:
            llamacpp_installed_version = f.read().strip()
        with open(backend_txt_path, "r", encoding="utf-8") as f:
            llamacpp_installed_backend = f.read().strip()

        if (
            llamacpp_installed_version != version
            or llamacpp_installed_backend != backend
        ):
            # Remove the existing install, which will trigger a new install
            # in the next code block
            shutil.rmtree(llama_server_exe_dir)
    elif os.path.exists(version_txt_path):
        # Old installation without backend tracking - remove to upgrade
        shutil.rmtree(llama_server_exe_dir)

    # Download llama.cpp server if it isn't already available
    if not os.path.exists(llama_server_exe_path):

        # Create the directory
        os.makedirs(llama_server_exe_dir, exist_ok=True)

        # Identify the target architecture (only needed for ROCm)
        target_arch = None
        if backend == "rocm":
            # Identify the target architecture
            target_arch = identify_rocm_arch()
            if not target_arch:
                system = platform.system().lower()
                if system == "linux":
                    hint = (
                        "Hint: If you think your device is supported, "
                        "running `sudo update-pciids` may help identify your hardware."
                    )
                else:
                    hint = ""
                raise ValueError(
                    "ROCm backend selected but no compatible ROCm target architecture found. "
                    "See https://github.com/lemonade-sdk/lemonade?tab=readme-ov-file#supported-configurations "
                    f"for supported configurations. {hint}"
                )

        # Direct download for Vulkan/ROCm
        llama_archive_url, filename = get_binary_url_and_filename(backend, target_arch)
        llama_archive_path = os.path.join(llama_server_exe_dir, filename)
        logging.info(f"Downloading llama.cpp server from {llama_archive_url}")

        with requests.get(llama_archive_url, stream=True) as r:
            r.raise_for_status()
            with open(llama_archive_path, "wb") as f:
                for chunk in r.iter_content(chunk_size=8192):
                    f.write(chunk)

        logging.info(f"Extracting {filename} to {llama_server_exe_dir}")
        if filename.endswith(".zip"):
            with zipfile.ZipFile(llama_archive_path, "r") as zip_ref:
                zip_ref.extractall(llama_server_exe_dir)
        else:
            raise NotImplementedError(f"Unsupported archive format: {filename}")

        # Identify and set HIP ID
        if backend == "rocm":
            hip_id = identify_hip_id()
            env_file_path = os.path.join(llama_server_exe_dir, ".env")
            set_key(env_file_path, "HIP_VISIBLE_DEVICES", str(hip_id))

        # Make executable on Linux - need to update paths after extraction
        if platform.system().lower() == "linux":
            # Re-get the paths since extraction might have changed the directory structure
            exe_paths = [
                (get_llama_server_exe_path(backend), "llama-server"),
                (get_llama_cli_exe_path(backend), "llama-cli"),
            ]

            for exe_path, exe_name in exe_paths:
                if os.path.exists(exe_path):
                    os.chmod(exe_path, 0o755)
                    logging.info(f"Set executable permissions for {exe_path}")
                else:
                    logging.warning(
                        f"Could not find {exe_name} executable at {exe_path}"
                    )

        # Save version and backend info
        with open(version_txt_path, "w", encoding="utf-8") as vf:
            vf.write(version)
        with open(backend_txt_path, "w", encoding="utf-8") as bf:
            bf.write(backend)

        # Delete the archive file
        os.remove(llama_archive_path)


def parse_checkpoint(checkpoint: str) -> tuple[str, str | None]:
    """
    Parse a checkpoint string that may contain a variant separated by a colon.

    For GGUF models, the format is "repository:variant" (e.g., "unsloth/Qwen3-0.6B-GGUF:Q4_0").
    For other models, there is no variant.

    Args:
        checkpoint: The checkpoint string, potentially with variant

    Returns:
        tuple: (base_checkpoint, variant) where variant is None if no colon is present
    """
    if ":" in checkpoint:
        base_checkpoint, variant = checkpoint.split(":", 1)
        return base_checkpoint, variant
    return checkpoint, None


def get_local_checkpoint_path(base_checkpoint, variant):
    """
    Returns the absolute path to a .gguf checkpoint file in the local HuggingFace hub.
    Also returns just .gguf filename.

    Checkpoint is one of the following types:
        1. Full filename: exact file to download
        2. Quantization variant: find a single file ending with the variant name (case insensitive)
        3. Folder name with subfolder that matches the variant name (case insensitive)

    """
    full_model_path = None
    model_to_use = None
    try:
        from lemonade.common.network import custom_snapshot_download

        snapshot_path = custom_snapshot_download(
            base_checkpoint,
            local_files_only=True,
        )

        full_model_path = None
        model_to_use = None

        if os.path.isdir(snapshot_path) and os.listdir(snapshot_path):

            snapshot_files = [filename for filename in os.listdir(snapshot_path)]

            if variant.endswith(".gguf"):
                # Variant is an exact file
                model_to_use = variant
                if variant in snapshot_files:
                    full_model_path = os.path.join(snapshot_path, variant)
                else:
                    raise ValueError(
                        f"The variant {variant} is not available locally in {snapshot_path}."
                    )

            else:
                # Variant is a quantization
                end_with_variant = [
                    file
                    for file in snapshot_files
                    if file.lower().endswith(f"{variant}.gguf".lower())
                ]
                if len(end_with_variant) == 1:
                    model_to_use = end_with_variant[0]
                    full_model_path = os.path.join(snapshot_path, model_to_use)
                elif len(end_with_variant) > 1:
                    raise ValueError(
                        f"Multiple .gguf files found for variant {variant}, "
                        f"but only one is allowed."
                    )
                else:
                    # Check whether the variant corresponds to a folder with
                    # sharded files (case insensitive)
                    quantization_folder = [
                        folder
                        for folder in snapshot_files
                        if folder.lower() == variant.lower()
                        and os.path.exists(os.path.join(snapshot_path, folder))
                        and os.path.isdir(os.path.join(snapshot_path, folder))
                    ]
                    if len(quantization_folder) == 1:
                        quantization_folder = os.path.join(
                            snapshot_path, quantization_folder[0]
                        )
                        sharded_files = [
                            f
                            for f in os.listdir(quantization_folder)
                            if f.endswith(".gguf")
                        ]
                        if not sharded_files:
                            raise ValueError(
                                f"No .gguf files found for variant {variant}."
                            )
                        else:
                            model_to_use = sharded_files[0]
                            full_model_path = os.path.join(
                                quantization_folder, model_to_use
                            )
                    elif len(quantization_folder) > 1:
                        raise ValueError(
                            f"Multiple checkpoint folder names match the variant {variant}."
                        )
                    else:
                        raise ValueError(f"No .gguf files found for variant {variant}.")
        else:
            raise ValueError(
                f"The checkpoint {base_checkpoint} is not a local checkpoint."
            )

    except Exception as e:  # pylint: disable=broad-exception-caught
        # Log any errors but continue with the original path
        printing.log_info(f"Error checking Hugging Face cache: {e}")

    return full_model_path, model_to_use


def identify_gguf_models(
    checkpoint: str, variant: str, mmproj: str
) -> tuple[dict, list[str]]:
    """
    Identifies the GGUF model files in the repository that match the variant.
    """

    hint = """
    The CHECKPOINT:VARIANT scheme is used to specify model files in Hugging Face repositories.

    The VARIANT format can be one of several types:
    1. Full filename: exact file to download
    2. None/empty: gets the first .gguf file in the repository (excludes mmproj files)
    3. Quantization variant: find a single file ending with the variant name (case insensitive)
    4. Folder name: downloads all .gguf files in the folder that matches the variant name (case insensitive)

    Examples:
    - "unsloth/Qwen3-8B-GGUF:qwen3.gguf" -> downloads "qwen3.gguf"
    - "unsloth/Qwen3-30B-A3B-GGUF" -> downloads "Qwen3-30B-A3B-GGUF.gguf"
    - "unsloth/Qwen3-8B-GGUF:Q4_1" -> downloads "Qwen3-8B-GGUF-Q4_1.gguf"
    - "unsloth/Qwen3-30B-A3B-GGUF:Q4_0" -> downloads all files in "Q4_0/" folder
    """

    from huggingface_hub import list_repo_files

    repo_files = list_repo_files(checkpoint)
    sharded_files = []

    # (case 1) If variant ends in .gguf, use it directly
    if variant and variant.endswith(".gguf"):
        variant_name = variant
        if variant_name not in repo_files:
            raise ValueError(
                f"File {variant} not found in Hugging Face repository {checkpoint}. {hint}"
            )
    # (case 2) If no variant is provided, get the first .gguf file in the repository
    elif variant is None:
        all_variants = [
            f for f in repo_files if f.endswith(".gguf") and "mmproj" not in f
        ]
        if len(all_variants) == 0:
            raise ValueError(
                f"No .gguf files found in Hugging Face repository {checkpoint}. {hint}"
            )
        variant_name = all_variants[0]
    else:
        # (case 3) Find a single file ending with the variant name (case insensitive)
        end_with_variant = [
            f
            for f in repo_files
            if f.lower().endswith(f"{variant}.gguf".lower())
            and "mmproj" not in f.lower()
        ]
        if len(end_with_variant) == 1:
            variant_name = end_with_variant[0]
        elif len(end_with_variant) > 1:
            raise ValueError(
                f"Multiple .gguf files found for variant {variant}, but only one is allowed. {hint}"
            )
        # (case 4) Check whether the variant corresponds to a folder with
        # sharded files (case insensitive)
        else:
            sharded_files = [
                f
                for f in repo_files
                if f.endswith(".gguf") and f.lower().startswith(f"{variant}/".lower())
            ]

            if not sharded_files:
                raise ValueError(f"No .gguf files found for variant {variant}. {hint}")

            # Sort to ensure consistent ordering
            sharded_files.sort()

            # Use first file as primary (this is how llamacpp handles it)
            variant_name = sharded_files[0]

    core_files = {"variant": variant_name}

    # If there is a mmproj file, add it to the patterns
    if mmproj:
        if mmproj not in repo_files:
            raise ValueError(
                f"The provided mmproj file {mmproj} was not found in {checkpoint}."
            )
        core_files["mmproj"] = mmproj

    return core_files, sharded_files


def download_gguf(config_checkpoint, config_mmproj=None) -> dict:
    """
    Downloads the GGUF file for the given model configuration.

    For sharded models, if the variant points to a folder (e.g. Q4_0), all files in that folder
    will be downloaded but only the first file will be returned for loading.
    """

    # This code handles all cases by constructing the appropriate filename or pattern
    checkpoint, variant = parse_checkpoint(config_checkpoint)

    # Identify the GGUF model files in the repository that match the variant
    core_files, sharded_files = identify_gguf_models(checkpoint, variant, config_mmproj)

    # Download the files
    from lemonade.common.network import custom_snapshot_download

    snapshot_folder = custom_snapshot_download(
        checkpoint,
        allow_patterns=list(core_files.values()) + sharded_files,
    )

    # Ensure we downloaded all expected files
    for file in list(core_files.values()) + sharded_files:
        expected_path = os.path.join(snapshot_folder, file)
        if not os.path.exists(expected_path):
            raise ValueError(
                f"Hugging Face snapshot download for {config_checkpoint} "
                f"expected file {file} not found at {expected_path}"
            )

    # Return a dict of the full path of the core GGUF files
    return {
        file_name: os.path.join(snapshot_folder, file_path)
        for file_name, file_path in core_files.items()
    }


class LlamaCppTokenizerAdapter(PassthroughTokenizer):
    pass


class LlamaCppAdapter(ModelAdapter):
    def __init__(
        self,
        model,
        device,
        output_tokens,
        context_size,
        threads,
        executable,
        reasoning=False,
        lib_dir=None,
    ):
        super().__init__()

        self.model = os.path.normpath(model)
        self.device = device
        self.output_tokens = (
            output_tokens  # default value of max tokens to generate from a prompt
        )
        self.context_size = context_size
        self.threads = threads
        self.executable = os.path.normpath(executable)
        self.reasoning = reasoning
        self.lib_dir = lib_dir

    def generate(
        self,
        input_ids: str,
        max_new_tokens: Optional[int] = None,
        temperature: float = 0.8,
        top_p: float = 0.95,
        top_k: int = 40,
        return_raw: bool = False,
        **kwargs,  # pylint: disable=unused-argument
    ):
        """
        Pass a text prompt into the llamacpp inference CLI.

        The input_ids arg here should receive the original text that
        would normally be encoded by a tokenizer.

        Args:
            input_ids: The input text prompt
            max_new_tokens: Maximum number of tokens to generate
            temperature: Temperature for sampling (0.0 = greedy)
            top_p: Top-p sampling threshold
            top_k: Top-k sampling threshold
            return_raw: If True, returns the complete raw output including timing info
            **kwargs: Additional arguments (ignored)

        Returns:
            List containing a single string with the generated text, or raw output if
            return_raw=True
        """

        prompt = input_ids
        if self.reasoning:
            prompt += "<think>"
        n_predict = max_new_tokens if max_new_tokens is not None else self.output_tokens

        cmd = [
            self.executable,
            "-m",
            self.model,
            "--ctx-size",
            str(self.context_size),
            "-n",
            str(n_predict),
            "-t",
            str(self.threads),
            "-p",
            prompt,
            "--temp",
            str(temperature),
            "--top-p",
            str(top_p),
            "--top-k",
            str(top_k),
            "-e",
            "-no-cnv",
            "--reasoning-format",
            "none",
        ]

        # Configure GPU layers: 99 for GPU, 0 for CPU-only
        ngl_value = "99" if self.device == "igpu" else "0"
        cmd = cmd + ["-ngl", ngl_value]

        cmd = [str(m) for m in cmd]

        try:
            # Set up environment with library path for Linux
            env = os.environ.copy()

            # Load environment variables from .env file in the executable directory
            exe_dir = os.path.dirname(self.executable)
            env_file_path = os.path.join(exe_dir, ".env")
            if os.path.exists(env_file_path):
                load_dotenv(env_file_path, override=True)
                env.update(os.environ)

            if self.lib_dir and os.name != "nt":  # Not Windows
                current_ld_path = env.get("LD_LIBRARY_PATH", "")
                if current_ld_path:
                    env["LD_LIBRARY_PATH"] = f"{self.lib_dir}:{current_ld_path}"
                else:
                    env["LD_LIBRARY_PATH"] = self.lib_dir

            process = subprocess.Popen(
                cmd,
                stdout=subprocess.PIPE,
                stderr=subprocess.PIPE,
                universal_newlines=True,
                encoding="utf-8",
                errors="replace",
                env=env,
            )

            raw_output, stderr = process.communicate(timeout=600)
            if process.returncode != 0:
                error_msg = f"llama.cpp failed with return code {process.returncode}.\n"
                error_msg += f"Command: {' '.join(cmd)}\n"
                error_msg += f"Error output:\n{stderr}\n"
                error_msg += f"Standard output:\n{raw_output}"
                raise Exception(error_msg)

            if raw_output is None:
                raise Exception("No output received from llama.cpp process")

            # Parse information from llama.cpp output
            for line in stderr.splitlines():
                # Parse timing and token information
                #
                # Prompt processing time and length (tokens)
                # Sample: llama_perf_context_print: prompt eval time =      35.26 ms /
                #             3 tokens   (   11.75 ms per token,    85.09 tokens per second)
                #
                if "llama_perf_context_print: prompt eval time =" in line:
                    parts = line.split("=")[1].split()
                    time_to_first_token_ms = float(parts[0])
                    self.time_to_first_token = time_to_first_token_ms / 1000
                    self.prompt_tokens = int(parts[3])
                #
                # Response processing time and length (tokens)
                # Sample: llama_perf_context_print:        eval time =    1991.14 ms /
                #           63 runs   (   31.61 ms per token,    31.64 tokens per second)
                #
                if "llama_perf_context_print:        eval time =" in line:
                    parts = line.split("=")[1].split()
                    self.response_tokens = int(parts[3]) + 1  # include first token
                    response_time_ms = float(parts[0])
                    self.tokens_per_second = (
                        1000 * self.response_tokens / response_time_ms
                        if response_time_ms > 0
                        else 0
                    )

            if return_raw:
                return [raw_output, stderr]

            # Find where the prompt ends and the generated text begins
            prompt_found = False
            output_text = ""
            prompt_first_line = prompt.split("\n")[0]
            for line in raw_output.splitlines():
                if prompt_first_line in line:
                    prompt_found = True
                if prompt_found:
                    line = line.replace("</s> [end of text]", "")
                    output_text = output_text + line

            if not prompt_found:
                raise Exception(
                    f"Could not find prompt '{prompt_first_line}' in llama.cpp output. "
                    "This usually means the model failed to process the prompt correctly.\n"
                    f"Raw output:\n{raw_output}\n"
                    f"Stderr:\n{stderr}"
                )

            # Return list containing the generated text
            return [output_text]

        except Exception as e:
            error_msg = f"Failed to run llama.cpp command: {str(e)}\n"
            error_msg += f"Command: {' '.join(cmd)}"
            raise Exception(error_msg)


def get_hip_devices():
    """Get list of HIP devices with their IDs and names."""
    import ctypes
    import sys
    import os
    import glob
    from ctypes import c_int, POINTER
    from ctypes.util import find_library

    # Get llama.cpp path
    rocm_path = get_llama_folder_path("rocm")

    # Load HIP library
    hip_library_pattern = (
        "amdhip64*.dll" if sys.platform.startswith("win") else "libamdhip64*.so"
    )
    search_pattern = os.path.join(rocm_path, hip_library_pattern)
    matching_files = glob.glob(search_pattern)
    if not matching_files:
        raise RuntimeError(
            f"Could not find HIP runtime library matching pattern: {search_pattern}"
        )
    try:
        libhip = ctypes.CDLL(matching_files[0])
    except OSError:
        raise RuntimeError(f"Could not load HIP runtime library from {path}")

    # Setup function signatures
    hipError_t = c_int
    hipDeviceProp_t = ctypes.c_char * 2048
    libhip.hipGetDeviceCount.restype = hipError_t
    libhip.hipGetDeviceCount.argtypes = [POINTER(c_int)]
    libhip.hipGetDeviceProperties.restype = hipError_t
    libhip.hipGetDeviceProperties.argtypes = [POINTER(hipDeviceProp_t), c_int]
    libhip.hipGetErrorString.restype = ctypes.c_char_p
    libhip.hipGetErrorString.argtypes = [hipError_t]

    # Get device count
    device_count = c_int()
    err = libhip.hipGetDeviceCount(ctypes.byref(device_count))
    if err != 0:
        logging.error(
            "hipGetDeviceCount failed:", libhip.hipGetErrorString(err).decode()
        )
        return []

    # Get device properties
    devices = []
    for i in range(device_count.value):
        prop = hipDeviceProp_t()
        err = libhip.hipGetDeviceProperties(ctypes.byref(prop), i)
        if err != 0:
            logging.error(
                f"hipGetDeviceProperties failed for device {i}:",
                libhip.hipGetErrorString(err).decode(),
            )
            continue

        # Extract device name from HIP device properties
        device_name = ctypes.string_at(prop, 256).decode("utf-8").rstrip("\x00")
        devices.append([i, device_name])

    return devices<|MERGE_RESOLUTION|>--- conflicted
+++ resolved
@@ -10,11 +10,7 @@
 import lemonade.common.printing as printing
 from lemonade.tools.adapter import PassthroughTokenizer, ModelAdapter
 
-<<<<<<< HEAD
-LLAMA_VERSION = "b6097"
-=======
 from lemonade.common.system_info import get_system_info
->>>>>>> 487f713a
 
 from dotenv import set_key, load_dotenv
 
