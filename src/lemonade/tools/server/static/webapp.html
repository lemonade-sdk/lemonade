<!DOCTYPE html>
<html lang="en">
<head>
    <meta charset="UTF-8">
    <meta name="viewport" content="width=device-width, initial-scale=1.0">
    <title>Lemonade Server</title>
    <link rel="icon" href="/static/favicon.ico">
    <link rel="stylesheet" href="/static/styles.css">
    <script>
    window.SERVER_PORT = {{SERVER_PORT}};
    </script>
    {{SERVER_MODELS_JS}}
    {{PLATFORM_JS}}
</head>
<body>
    <nav class="navbar" id="navbar">
        <div class="navbar-brand">
            <span class="brand-title"><a href="https://lemonade-server.ai">🍋 Lemonade Server</a></span>
        </div>
        <div class="navbar-links">
            <a href="https://github.com/lemonade-sdk/lemonade" target="_blank">GitHub</a>
            <a href="https://lemonade-server.ai/docs/" target="_blank">Docs</a>
            <a href="https://lemonade-server.ai/docs/server/server_models/" target="_blank">Models</a>
            <a href="https://lemonade-server.ai/docs/server/apps/" target="_blank">Featured Apps</a>
            <a href="https://lemonade-server.ai/news/" target="_blank">News</a>
        </div>
    </nav>
    <div id="error-banner" class="error-banner" style="display:none;">
        <span id="error-banner-msg"></span>
        <button class="close-btn" onclick="hideErrorBanner()">&times;</button>
    </div>
    <main class="main">
        <div class="tab-container"> 
            <div class="tabs"> 
                <div class="tab-group">
					<button class="tab active" id="tab-chat" onclick="showTab('chat')">LLM Chat</button>
					<button class="tab" id="tab-model-settings" onclick="showTab('settings')">Model Settings</button>
					<button class="tab" id="tab-models" onclick="showTab('models')">Model Management</button>
				</div>

				<div class="model-status-indicator" id="model-status-indicator">
					<div class="status-light" id="status-light"></div>
					<select id="model-select" class="model-select">
						<option value="">Pick a model</option>
					</select>
					<button class="model-action-btn" id="model-unload-btn" title="Unload model" style="display: flex;">⏏</button>
				</div>
			</div>
            <div class="tab-content-wrapper">
                <div class="tab-content active" id="content-chat">
                    <div class="chat-container">
                        <div class="chat-history" id="chat-history"></div>
                        <div class="chat-input-row">
                            <div class="input-with-indicator">
                                <textarea id="chat-input" placeholder="Type your message..." rows="1"></textarea> 
                            </div>
                            <input type="file" id="file-attachment" style="display: none;" multiple accept="image/*">
                            <button id="attachment-btn" title="Attach files">&#x1F4CE;</button>
                            <button id="send-btn">Send</button> 
                        </div>
                        <div class="attachments-preview-container" id="attachments-preview-container">
                            <div class="attachments-preview-row" id="attachments-preview-row"></div>
                        </div> 
                    </div>
                    <!-- App Suggestions Section -->
                    <div class="app-suggestions-section">
                        <div class="suggestion-text">
                            Use Lemonade with your favorite app
                        </div>
                        <div class="app-logos-grid">
                            <a href="https://lemonade-server.ai/docs/server/apps/open-webui/" target="_blank" class="app-logo-item" title="Open WebUI">
                                <img src="https://raw.githubusercontent.com/lemonade-sdk/assets/refs/heads/main/partner_logos/openwebui.jpg" alt="Open WebUI" class="app-logo-img">
                                <span class="app-name">Open WebUI</span>
                            </a>
                            <a href="https://lemonade-server.ai/docs/server/apps/continue/" target="_blank" class="app-logo-item" title="Continue">
                                <img src="https://raw.githubusercontent.com/lemonade-sdk/assets/refs/heads/main/partner_logos/continue_dev.png" alt="Continue" class="app-logo-img">
                                <span class="app-name">Continue</span>
                            </a>
                            <a href="https://github.com/amd/gaia" target="_blank" class="app-logo-item" title="Gaia">
                                <img src="https://raw.githubusercontent.com/lemonade-sdk/assets/refs/heads/main/partner_logos/gaia.ico" alt="Gaia" class="app-logo-img">
                                <span class="app-name">Gaia</span>
                            </a>
                            <a href="https://lemonade-server.ai/docs/server/apps/anythingLLM/" target="_blank" class="app-logo-item" title="AnythingLLM">
                                <img src="https://raw.githubusercontent.com/lemonade-sdk/assets/refs/heads/main/partner_logos/anything_llm.png" alt="AnythingLLM" class="app-logo-img">
                                <span class="app-name">AnythingLLM</span>
                            </a>
                            <a href="https://lemonade-server.ai/docs/server/apps/ai-dev-gallery/" target="_blank" class="app-logo-item" title="AI Dev Gallery">
                                <img src="https://raw.githubusercontent.com/lemonade-sdk/assets/refs/heads/main/partner_logos/ai_dev_gallery.webp" alt="AI Dev Gallery" class="app-logo-img">
                                <span class="app-name">AI Dev Gallery</span>
                            </a>
                            <a href="https://lemonade-server.ai/docs/server/apps/lm-eval/" target="_blank" class="app-logo-item" title="LM-Eval">
                                <img src="https://raw.githubusercontent.com/lemonade-sdk/assets/refs/heads/main/partner_logos/lm_eval.png" alt="LM-Eval" class="app-logo-img">
                                <span class="app-name">LM-Eval</span>
                            </a>
                            <a href="https://github.com/lemonade-sdk/lemonade-arcade" target="_blank" class="app-logo-item" title="Lemonade Arcade">
                                <img src="https://raw.githubusercontent.com/lemonade-sdk/lemonade-arcade/refs/heads/main/docs/assets/favicon.ico" alt="Lemonade Arcade" class="app-logo-img">
                                <span class="app-name">Lemonade Arcade</span>
                            </a>
                        <a href="https://github.com/lemonade-sdk/lemonade/blob/main/docs/server/apps/ai-toolkit.md" target="_blank" class="app-logo-item" title="AI Toolkit">
                            <img src="https://raw.githubusercontent.com/lemonade-sdk/assets/refs/heads/main/partner_logos/ai_toolkit.png" alt="AI Toolkit" class="app-logo-img">
                            <span class="app-name">AI Toolkit</span>
                        </a>
                        </div>
                    </div>
                </div> 
                <div class="tab-content" id="content-settings">
                    <div class="model-settings-container">
                        <div class="settings-form">
                            <div class="setting-row">
                                <label for="setting-temperature">Temperature:</label>
                                <input type="number" id="setting-temperature" min="0" max="2" step="0.1" placeholder="default" />
                                <span class="setting-description">Controls randomness in responses (0 = deterministic, 2 = very random)</span>
                            </div>
                            <div class="setting-row">
                                <label for="setting-top-k">Top K:</label>
                                <input type="number" id="setting-top-k" min="1" max="100" step="1" placeholder="default" />
                                <span class="setting-description">Limits token selection to top K most likely tokens</span>
                            </div>
                            <div class="setting-row">
                                <label for="setting-top-p">Top P:</label>
                                <input type="number" id="setting-top-p" min="0" max="1" step="0.01" placeholder="default" />
                                <span class="setting-description">Nucleus sampling - considers tokens with cumulative probability up to P</span>
                            </div>
                            <div class="setting-row">
                                <label for="setting-repeat-penalty">Repeat Penalty:</label>
                                <input type="number" id="setting-repeat-penalty" min="0.5" max="2" step="0.05" placeholder="default" />
                                <span class="setting-description">Penalty for repeating tokens (1 = no penalty, >1 = less repetition)</span>
                            </div>
                            <div class="setting-actions">
                                <button id="reset-settings-btn" class="reset-btn">Reset to Defaults</button>
                            </div>
                        </div>
                    </div>
                </div>
                <div class="tab-content" id="content-models">
                    <div class="model-browser-container">
                        <div class="model-browser-sidebar">
                            <div class="model-category" data-category="hot">
                                <div class="category-header active" onclick="toggleCategory('hot')">
                                    <span class="category-icon">🔥</span>
                                    <span class="category-name">Hot Models</span>
                                </div>
                                <div class="category-content expanded" id="category-hot"></div>
                            </div>
                            <div class="model-category-section">
                                <div class="section-header">
                                    <span class="section-icon">🔧</span>
                                    <span class="section-name">By Recipe</span>
                                </div>
                                <div class="section-content">
                                    <div class="subcategory" data-recipe="llamacpp" onclick="selectRecipe('llamacpp')">llama.cpp</div>
                                    <div class="subcategory" data-recipe="oga-hybrid" onclick="selectRecipe('oga-hybrid')">OGA Hybrid</div>
                                    <div class="subcategory" data-recipe="oga-npu" onclick="selectRecipe('oga-npu')">OGA NPU</div>
                                    <div class="subcategory" data-recipe="oga-cpu" onclick="selectRecipe('oga-cpu')">OGA CPU</div>
                                </div>
<<<<<<< HEAD
                            </div>
                            <div class="model-category-section">
                                <div class="section-header">
                                    <span class="section-icon">🏷️</span>
                                    <span class="section-name">By Category</span>
=======
                                <div class="register-form-row register-form-row-tight">
                                    <label class="register-label">
                                        mmproj file
                                        <span class="tooltip-icon" data-tooltip="Specify an mmproj file from the same Hugging Face checkpoint as the model. This is used for multimodal models, such as VLMs. Leave empty if not needed.">ⓘ</span>
                                    </label>
                                    <input type="text" id="register-mmproj" name="mmproj" placeholder="(Optional) mmproj-F16.gguf" autocomplete="off">
                                    <label class="register-label reasoning-inline">
                                        <input type="checkbox" id="register-reasoning" name="reasoning">
                                        Reasoning
                                        <span class="tooltip-icon" data-tooltip="Enable to inform Lemonade Server that the model has reasoning capabilities that will use thinking tokens.">ⓘ</span>
                                    </label>
                                    <label class="register-label reasoning-inline">
                                        <input type="checkbox" id="register-vision" name="vision">
                                        Vision
                                        <span class="tooltip-icon" data-tooltip="Enable to inform Lemonade Server that the model has vision capabilities for processing images.">ⓘ</span>
                                    </label>
>>>>>>> 25e83d39
                                </div>
                                <div class="section-content">
                                    <div class="subcategory" data-label="coding" onclick="selectLabel('coding')">Coding</div>
                                    <div class="subcategory" data-label="vision" onclick="selectLabel('vision')">Vision</div>
                                    <div class="subcategory" data-label="reasoning" onclick="selectLabel('reasoning')">Reasoning</div>
                                    <div class="subcategory" data-label="tool-calling" onclick="selectLabel('tool-calling')">Tool Calling</div>
                                    <div class="subcategory" data-label="reranking" onclick="selectLabel('reranking')">Reranking</div>
                                    <div class="subcategory" data-label="embeddings" onclick="selectLabel('embeddings')">Embeddings</div>
                                    <div class="subcategory" data-label="custom" onclick="selectLabel('custom')">Custom</div>
                                </div>
                            </div>
                            <div class="model-category" data-category="add">
                                <div class="category-header" onclick="showAddModelForm()">
                                    <span class="category-icon">➕</span>
                                    <span class="category-name">Add a Model</span>
                                </div>
                            </div>
                        </div>
                        <div class="model-browser-main">
                            <div class="model-list" id="model-list"></div>
                            
                            <!-- Add Model Form (hidden by default) -->
                            <div class="add-model-form-main" id="add-model-form-main" style="display: none;">
                                <form id="register-model-form" autocomplete="off" class="form-content">
                                    <div class="register-form-row">
                                        <label class="register-label">
                                            Model Name
                                            <span class="tooltip-icon" data-tooltip="Enter a unique short name for your model. This is how the model will be referenced by Lemonade Server and connected apps. It will be prefixed with 'user.' to distinguish it from the built-in models.">ⓘ</span>
                                        </label>
                                        <div class="register-model-name-group">
                                            <span class="register-model-prefix styled-prefix">user.</span>
                                            <input type="text" id="register-model-name" name="model_name" placeholder="Gemma-3-12b-it-GGUF" required autocomplete="off">
                                        </div>
                                    </div>
                                    <div class="register-form-row">
                                        <label class="register-label">
                                            Checkpoint
                                            <span class="tooltip-icon" data-tooltip="Specify the model checkpoint path from Hugging Face (e.g., org-name/model-name:variant).">ⓘ</span>
                                        </label>
                                        <input type="text" id="register-checkpoint" name="checkpoint" placeholder="unsloth/gemma-3-12b-it-GGUF:Q4_0" class="register-textbox" autocomplete="off">
                                    </div>
                                    <div class="register-form-row">
                                        <label class="register-label">
                                            Recipe
                                            <span class="tooltip-icon" data-tooltip="Select the Lemonade recipe corresponding to the inference engine and device Lemonade Server should use for the model. Use llamacpp for GGUF models. For OGA/ONNX models, click the More Info button to learn about the oga-* recipes.">ⓘ</span>
                                        </label>
                                        <select id="register-recipe" name="recipe" required>
                                            <option value="llamacpp">llamacpp</option>
                                            <option value="oga-npu">oga-npu</option>
                                            <option value="oga-hybrid">oga-hybrid</option>
                                            <option value="oga-cpu">oga-cpu</option>
                                        </select>
                                        <a href="https://lemonade-server.ai/docs/lemonade_api/" target="_blank" class="register-doc-link">More info</a>
                                    </div>
                                    <div class="register-form-row register-form-row-tight">
                                        <label class="register-label">
                                            mmproj file
                                            <span class="tooltip-icon" data-tooltip="Specify an mmproj file from the same Hugging Face checkpoint as the model. This is used for multimodal models, such as VLMs. Leave empty if not needed.">ⓘ</span>
                                        </label>
                                        <input type="text" id="register-mmproj" name="mmproj" placeholder="(Optional) mmproj-F16.gguf" autocomplete="off">
                                        <label class="register-label reasoning-inline">
                                            <input type="checkbox" id="register-reasoning" name="reasoning">
                                            Reasoning
                                            <span class="tooltip-icon" data-tooltip="Enable to inform Lemonade Server that the model has reasoning capabilities that will use thinking tokens.">ⓘ</span>
                                        </label>
                                    </div>
                                    <div class="register-form-row register-form-row-tight">
                                        <button type="submit" id="register-submit">Install</button>
                                        <span id="register-model-status" class="register-status"></span>
                                    </div>
                                </form>
                            </div>
                        </div>
                    </div>
                </div> 
            </div>
        </div> 
    </main>
    <footer class="site-footer">
        <div class="dad-joke">When life gives you LLMs, make an LLM aide.</div>
        <div class="copyright">Copyright 2025 AMD</div>
    </footer>
    
    <!-- External libraries -->
    <script src="https://cdn.jsdelivr.net/npm/openai@4.21.0/dist/openai.min.js"></script> 
    <script src="https://cdn.jsdelivr.net/npm/marked@9.1.0/marked.min.js"></script>
    <script id="MathJax-script" async src="https://cdn.jsdelivr.net/npm/mathjax@3/es5/tex-mml-chtml.js"></script>
    
    <!-- Application JavaScript -->
    <script src="/static/js/shared.js"></script>
    <script src="/static/js/models.js"></script>
    <script src="/static/js/model-settings.js"></script>
    <script src="/static/js/chat.js"></script>
</body>
</html>
</html><|MERGE_RESOLUTION|>--- conflicted
+++ resolved
@@ -153,30 +153,11 @@
                                     <div class="subcategory" data-recipe="oga-npu" onclick="selectRecipe('oga-npu')">OGA NPU</div>
                                     <div class="subcategory" data-recipe="oga-cpu" onclick="selectRecipe('oga-cpu')">OGA CPU</div>
                                 </div>
-<<<<<<< HEAD
                             </div>
                             <div class="model-category-section">
                                 <div class="section-header">
                                     <span class="section-icon">🏷️</span>
                                     <span class="section-name">By Category</span>
-=======
-                                <div class="register-form-row register-form-row-tight">
-                                    <label class="register-label">
-                                        mmproj file
-                                        <span class="tooltip-icon" data-tooltip="Specify an mmproj file from the same Hugging Face checkpoint as the model. This is used for multimodal models, such as VLMs. Leave empty if not needed.">ⓘ</span>
-                                    </label>
-                                    <input type="text" id="register-mmproj" name="mmproj" placeholder="(Optional) mmproj-F16.gguf" autocomplete="off">
-                                    <label class="register-label reasoning-inline">
-                                        <input type="checkbox" id="register-reasoning" name="reasoning">
-                                        Reasoning
-                                        <span class="tooltip-icon" data-tooltip="Enable to inform Lemonade Server that the model has reasoning capabilities that will use thinking tokens.">ⓘ</span>
-                                    </label>
-                                    <label class="register-label reasoning-inline">
-                                        <input type="checkbox" id="register-vision" name="vision">
-                                        Vision
-                                        <span class="tooltip-icon" data-tooltip="Enable to inform Lemonade Server that the model has vision capabilities for processing images.">ⓘ</span>
-                                    </label>
->>>>>>> 25e83d39
                                 </div>
                                 <div class="section-content">
                                     <div class="subcategory" data-label="coding" onclick="selectLabel('coding')">Coding</div>
@@ -211,44 +192,49 @@
                                             <input type="text" id="register-model-name" name="model_name" placeholder="Gemma-3-12b-it-GGUF" required autocomplete="off">
                                         </div>
                                     </div>
-                                    <div class="register-form-row">
-                                        <label class="register-label">
-                                            Checkpoint
-                                            <span class="tooltip-icon" data-tooltip="Specify the model checkpoint path from Hugging Face (e.g., org-name/model-name:variant).">ⓘ</span>
-                                        </label>
-                                        <input type="text" id="register-checkpoint" name="checkpoint" placeholder="unsloth/gemma-3-12b-it-GGUF:Q4_0" class="register-textbox" autocomplete="off">
-                                    </div>
-                                    <div class="register-form-row">
-                                        <label class="register-label">
-                                            Recipe
-                                            <span class="tooltip-icon" data-tooltip="Select the Lemonade recipe corresponding to the inference engine and device Lemonade Server should use for the model. Use llamacpp for GGUF models. For OGA/ONNX models, click the More Info button to learn about the oga-* recipes.">ⓘ</span>
-                                        </label>
-                                        <select id="register-recipe" name="recipe" required>
-                                            <option value="llamacpp">llamacpp</option>
-                                            <option value="oga-npu">oga-npu</option>
-                                            <option value="oga-hybrid">oga-hybrid</option>
-                                            <option value="oga-cpu">oga-cpu</option>
-                                        </select>
-                                        <a href="https://lemonade-server.ai/docs/lemonade_api/" target="_blank" class="register-doc-link">More info</a>
-                                    </div>
-                                    <div class="register-form-row register-form-row-tight">
-                                        <label class="register-label">
-                                            mmproj file
-                                            <span class="tooltip-icon" data-tooltip="Specify an mmproj file from the same Hugging Face checkpoint as the model. This is used for multimodal models, such as VLMs. Leave empty if not needed.">ⓘ</span>
-                                        </label>
-                                        <input type="text" id="register-mmproj" name="mmproj" placeholder="(Optional) mmproj-F16.gguf" autocomplete="off">
-                                        <label class="register-label reasoning-inline">
-                                            <input type="checkbox" id="register-reasoning" name="reasoning">
-                                            Reasoning
-                                            <span class="tooltip-icon" data-tooltip="Enable to inform Lemonade Server that the model has reasoning capabilities that will use thinking tokens.">ⓘ</span>
-                                        </label>
-                                    </div>
-                                    <div class="register-form-row register-form-row-tight">
-                                        <button type="submit" id="register-submit">Install</button>
-                                        <span id="register-model-status" class="register-status"></span>
-                                    </div>
-                                </form>
-                            </div>
+                                </div>
+                                <div class="register-form-row">
+                                    <label class="register-label">
+                                        Checkpoint
+                                        <span class="tooltip-icon" data-tooltip="Specify the model checkpoint path from Hugging Face (e.g., org-name/model-name:variant).">ⓘ</span>
+                                    </label>
+                                    <input type="text" id="register-checkpoint" name="checkpoint" placeholder="unsloth/gemma-3-12b-it-GGUF:Q4_0" class="register-textbox" autocomplete="off">
+                                </div>
+                                <div class="register-form-row">
+                                    <label class="register-label">
+                                        Recipe
+                                        <span class="tooltip-icon" data-tooltip="Select the Lemonade recipe corresponding to the inference engine and device Lemonade Server should use for the model. Use llamacpp for GGUF models. For OGA/ONNX models, click the More Info button to learn about the oga-* recipes.">ⓘ</span>
+                                    </label>
+                                    <select id="register-recipe" name="recipe" required>
+                                        <option value="llamacpp">llamacpp</option>
+                                        <option value="oga-npu">oga-npu</option>
+                                        <option value="oga-hybrid">oga-hybrid</option>
+                                        <option value="oga-cpu">oga-cpu</option>
+                                    </select>
+                                    <a href="https://lemonade-server.ai/docs/lemonade_api/" target="_blank" class="register-doc-link">More info</a>
+                                </div>
+                                <div class="register-form-row register-form-row-tight">
+                                    <label class="register-label">
+                                        mmproj file
+                                        <span class="tooltip-icon" data-tooltip="Specify an mmproj file from the same Hugging Face checkpoint as the model. This is used for multimodal models, such as VLMs. Leave empty if not needed.">ⓘ</span>
+                                    </label>
+                                    <input type="text" id="register-mmproj" name="mmproj" placeholder="(Optional) mmproj-F16.gguf" autocomplete="off">
+                                    <label class="register-label reasoning-inline">
+                                        <input type="checkbox" id="register-reasoning" name="reasoning">
+                                        Reasoning
+                                        <span class="tooltip-icon" data-tooltip="Enable to inform Lemonade Server that the model has reasoning capabilities that will use thinking tokens.">ⓘ</span>
+                                    </label>
+                                    <label class="register-label reasoning-inline">
+                                        <input type="checkbox" id="register-vision" name="vision">
+                                        Vision
+                                        <span class="tooltip-icon" data-tooltip="Enable to inform Lemonade Server that the model has vision capabilities for processing images.">ⓘ</span>
+                                    </label>
+                                </div>
+                                <div class="register-form-row register-form-row-tight">
+                                    <button type="submit" id="register-submit">Install</button>
+                                    <span id="register-model-status" class="register-status"></span>
+                                </div>
+                            </form>
                         </div>
                     </div>
                 </div> 
