--- conflicted
+++ resolved
@@ -27,8 +27,8 @@
     attachmentsPreviewRow = document.getElementById('attachments-preview-row');
     modelSelect = document.getElementById('model-select');
 
+    // Set up event listeners
     setupChatEventListeners();
-<<<<<<< HEAD
 
     // Initialize model dropdown (will be populated when models.js calls updateModelStatusIndicator)
     initializeModelDropdown();
@@ -38,21 +38,14 @@
     setInterval(updateAttachmentButtonState, 1000);
 
     // Display initial system message
-=======
-    initializeModelDropdown();
-    updateAttachmentButtonState();
-    setInterval(updateAttachmentButtonState, 1000);
->>>>>>> 8e4bd280
     displaySystemMessage();
 });
 
 function setupChatEventListeners() {
+    // Send button click
     sendBtn.onclick = sendMessage;
 
-<<<<<<< HEAD
     // Attachment button click
-=======
->>>>>>> 8e4bd280
     attachmentBtn.onclick = () => {
         if (!currentLoadedModel) {
             alert('Please load a model first before attaching images.');
@@ -65,31 +58,31 @@
         fileAttachment.click();
     };
 
+    // File input change
     fileAttachment.addEventListener('change', handleFileSelection);
+
+    // Chat input events
     chatInput.addEventListener('keydown', handleChatInputKeydown);
     chatInput.addEventListener('paste', handleChatInputPaste);
-<<<<<<< HEAD
 
     // Model select change
     modelSelect.addEventListener('change', handleModelSelectChange);
 
     // Send button click
-=======
-    modelSelect.addEventListener('change', handleModelSelectChange);
-
->>>>>>> 8e4bd280
     sendBtn.addEventListener('click', function() {
+        // Check if we have a loaded model
         if (currentLoadedModel && modelSelect.value !== '' && !modelSelect.disabled) {
             sendMessage();
         } else if (!currentLoadedModel) {
+            // Auto-load default model and send
             autoLoadDefaultModelAndSend();
         }
     });
 }
 
+// Initialize model dropdown with available models
 function initializeModelDropdown() {
     const allModels = window.SERVER_MODELS || {};
-<<<<<<< HEAD
 
     // Clear existing options except the first one
     const indicator = document.getElementById('model-status-indicator');
@@ -99,10 +92,8 @@
         modelSelect.innerHTML = '<option value="">Click to select a model ▼</option>';
     }
     // Add only installed models to dropdown
-=======
-    modelSelect.innerHTML = '<option value="">Pick a model</option>';
->>>>>>> 8e4bd280
     Object.keys(allModels).forEach(modelId => {
+        // Only add if the model is installed
         if (window.installedModels && window.installedModels.has(modelId)) {
             const option = document.createElement('option');
             option.value = modelId;
@@ -110,15 +101,15 @@
             modelSelect.appendChild(option);
         }
     });
-<<<<<<< HEAD
 
     // Set current selection based on loaded model
-=======
->>>>>>> 8e4bd280
     updateModelSelectValue();
 }
+
+// Make dropdown initialization accessible globally so models.js can refresh it
 window.initializeModelDropdown = initializeModelDropdown;
 
+// Update model select value to match currently loaded model
 function updateModelSelectValue() {
     const indicator = document.getElementById('model-status-indicator');
     if (currentLoadedModel && indicator.classList.contains('loading')) {
@@ -129,21 +120,18 @@
 		modelSelect.value = 'server-offline';
     } else {
         return;
-    } 
-}
+    }
+}
+
+// Make updateModelSelectValue accessible globally
 window.updateModelSelectValue = updateModelSelectValue;
 
+// Handle model selection change
 async function handleModelSelectChange() {
     const selectedModel = modelSelect.value;
-<<<<<<< HEAD
-
-    if (!selectedModel) {
-        return; // "Click to select a model ▼" selected
-    }
-
-    if (selectedModel === currentLoadedModel) {
-        return; // Same model already loaded
-    }
+
+    if (!selectedModel) return; // "Click to select a model ▼" selected
+    if (selectedModel === currentLoadedModel) return; // Same model already loaded
 
     // Use the standardized load function
     await loadModelStandardized(selectedModel, {
@@ -162,24 +150,9 @@
         },
         onLoadingEnd: (modelId, success) => {
             // Reset the default option text
-            const defaultOption = modelSelect.querySelector('option[value=""]');           
-            if (defaultOption) {
-                defaultOption.textContent = 'Click to select a model ▼';
-            }
-=======
-    if (!selectedModel) return;
-    if (selectedModel === currentLoadedModel) return;
-
-    await loadModelStandardized(selectedModel, {
-        onLoadingStart: (modelId) => {
-            const loadingOption = modelSelect.querySelector('option[value=""]');
-            if (loadingOption) loadingOption.textContent = `Loading ${modelId}...`;
-        },
-        onLoadingEnd: () => {
             const defaultOption = modelSelect.querySelector('option[value=""]');
-            if (defaultOption) defaultOption.textContent = 'Pick a model';
->>>>>>> 8e4bd280
-        },
+            if (defaultOption) defaultOption.textContent = 'Click to select a model ▼';
+
         onSuccess: () => {
             updateAttachmentButtonState();
         },
@@ -189,13 +162,12 @@
     });
 }
 
+// Update attachment button state based on current model
 function updateAttachmentButtonState() {
+    // Update model dropdown selection
     updateModelSelectValue();
 
-<<<<<<< HEAD
     // Update send button state based on model loading
-=======
->>>>>>> 8e4bd280
     if (modelSelect.disabled) {
         sendBtn.disabled = true;
         sendBtn.textContent = 'Loading...';
@@ -203,17 +175,14 @@
         sendBtn.disabled = false;
         sendBtn.textContent = 'Send';
     }
-
+    
     if (!currentLoadedModel) {
         attachmentBtn.style.opacity = '0.5';
         attachmentBtn.style.cursor = 'not-allowed';
         attachmentBtn.title = 'Load a model first';
     } else {
         const isVision = isVisionModel(currentLoadedModel);
-<<<<<<< HEAD
-
-=======
->>>>>>> 8e4bd280
+
         if (isVision) {
             attachmentBtn.style.opacity = '1';
             attachmentBtn.style.cursor = 'pointer';
@@ -224,68 +193,50 @@
             attachmentBtn.title = 'Image attachments not supported by this model';
         }
     }
-<<<<<<< HEAD
 
     // Update system message when model state changes
-=======
->>>>>>> 8e4bd280
     displaySystemMessage();
 }
+
+// Make updateAttachmentButtonState accessible globally
 window.updateAttachmentButtonState = updateAttachmentButtonState;
+
+// Make displaySystemMessage accessible globally
 window.displaySystemMessage = displaySystemMessage;
 
+// Auto-load default model and send message
 async function autoLoadDefaultModelAndSend() {
+    // Check if default model is available and installed
     if (!window.SERVER_MODELS || !window.SERVER_MODELS[DEFAULT_MODEL]) {
         showErrorBanner('No models available. Please install a model first.');
         return;
     }
-<<<<<<< HEAD
-
-=======
->>>>>>> 8e4bd280
+
     if (!window.installedModels || !window.installedModels.has(DEFAULT_MODEL)) {
         showErrorBanner('Default model is not installed. Please install it from the Model Management tab.');
         return;
     }
 
-<<<<<<< HEAD
     // Store the message to send after loading
     const messageToSend = chatInput.value.trim();
-    if (!messageToSend && attachedFiles.length === 0) {
-        return; // Nothing to send
-    }
+    if (!messageToSend && attachedFiles.length === 0) return;
 
     // Use the standardized load function
     const success = await loadModelStandardized(DEFAULT_MODEL, {
-        onLoadingStart: (modelId) => {
-            // Custom UI updates for auto-loading
-            sendBtn.textContent = 'Loading model...';
-        },
-        onLoadingEnd: (modelId, loadSuccess) => {
-            // Reset send button text
-            sendBtn.textContent = 'Send';
-        },
-        onSuccess: (loadedModelId) => {
-            // Send the message after successful load
-            sendMessage(messageToSend);
-        },
-        onError: (error, failedModelId) => {
-=======
-    const messageToSend = chatInput.value.trim();
-    if (!messageToSend && attachedFiles.length === 0) return;
-
-    await loadModelStandardized(DEFAULT_MODEL, {
+        // Custom UI updates for auto-loading
         onLoadingStart: () => { sendBtn.textContent = 'Loading model...'; },
+        // Reset send button text
         onLoadingEnd: () => { sendBtn.textContent = 'Send'; },
+        // Send the message after successful load
         onSuccess: () => { sendMessage(messageToSend); },
         onError: (error) => {
->>>>>>> 8e4bd280
             console.error('Error auto-loading default model:', error);
             showErrorBanner('Failed to load model: ' + error.message);
         }
     });
 }
 
+// Check if model supports vision and update attachment button
 function checkCurrentModel() {
     if (attachedFiles.length > 0 && currentLoadedModel && !isVisionModel(currentLoadedModel)) {
         if (confirm(`The current model "${currentLoadedModel}" does not support images. Would you like to remove the attached images?`)) {
@@ -295,8 +246,10 @@
     updateAttachmentButtonState();
 }
 
+// Handle file selection
 function handleFileSelection() {
     if (fileAttachment.files.length > 0) {
+        // Check if current model supports vision
         if (!currentLoadedModel) {
             alert('Please load a model first before attaching images.');
             fileAttachment.value = '';
@@ -307,11 +260,8 @@
             fileAttachment.value = '';
             return;
         }
-<<<<<<< HEAD
 
         // Filter only image files
-=======
->>>>>>> 8e4bd280
         const imageFiles = Array.from(fileAttachment.files).filter(file => {
             if (!file.type.startsWith('image/')) {
                 console.warn(`Skipping non-image file: ${file.name} (${file.type})`);
@@ -319,26 +269,17 @@
             }
             return true;
         });
-<<<<<<< HEAD
-
-=======
->>>>>>> 8e4bd280
+
         if (imageFiles.length === 0) {
             alert('Please select only image files (PNG, JPG, GIF, etc.)');
             fileAttachment.value = '';
             return;
         }
-<<<<<<< HEAD
 
         if (imageFiles.length !== fileAttachment.files.length) {
             alert(`${fileAttachment.files.length - imageFiles.length} non-image file(s) were skipped. Only image files are supported.`);
         }
 
-=======
-        if (imageFiles.length !== fileAttachment.files.length) {
-            alert(`${fileAttachment.files.length - imageFiles.length} non-image file(s) were skipped. Only image files are supported.`);
-        }
->>>>>>> 8e4bd280
         attachedFiles = imageFiles;
         updateInputPlaceholder();
         updateAttachmentPreviewVisibility();
@@ -346,6 +287,7 @@
     }
 }
 
+// Handle chat input keydown events
 function handleChatInputKeydown(e) {
     if (e.key === 'Escape' && attachedFiles.length > 0) {
         e.preventDefault();
@@ -356,62 +298,53 @@
         if (currentLoadedModel && modelSelect.value !== '' && !modelSelect.disabled) {
             sendMessage();
         } else if (!currentLoadedModel) {
+            // Auto-load default model and send
             autoLoadDefaultModelAndSend();
         }
     }
 }
 
+// Handle paste events for images
 async function handleChatInputPaste(e) {
     e.preventDefault();
-<<<<<<< HEAD
-
-=======
->>>>>>> 8e4bd280
+
     const clipboardData = e.clipboardData || window.clipboardData;
     const items = clipboardData.items;
+    let hasImage = false;
     let pastedText = '';
 
-<<<<<<< HEAD
     // Check for text content first
-=======
->>>>>>> 8e4bd280
     for (let item of items) {
         if (item.type === 'text/plain') {
             pastedText = clipboardData.getData('text/plain');
         }
     }
-<<<<<<< HEAD
 
     // Check for images
-=======
->>>>>>> 8e4bd280
     for (let item of items) {
         if (item.type.indexOf('image') !== -1) {
+            hasImage = true;
             const file = item.getAsFile();
             if (file && file.type.startsWith('image/')) {
+                // Check if current model supports vision before adding image
                 const currentModel = modelSelect.value;
                 if (!isVisionModel(currentModel)) {
                     alert(`The selected model "${currentModel}" does not support image inputs. Please select a model with "Vision" capabilities to paste images.`);
                     if (pastedText) chatInput.value = pastedText;
                     return;
                 }
+                // Add to attachedFiles array only if it's an image and model supports vision
                 attachedFiles.push(file);
             } else if (file) {
                 console.warn(`Skipping non-image pasted file: ${file.name || 'unknown'} (${file.type})`);
             }
         }
     }
-<<<<<<< HEAD
 
     // Update input box content - only show text, images will be indicated separately
-    if (pastedText) {
-        chatInput.value = pastedText;
-    }
+    if (pastedText) chatInput.value = pastedText;
 
     // Update placeholder to show attached images
-=======
-    if (pastedText) chatInput.value = pastedText;
->>>>>>> 8e4bd280
     updateInputPlaceholder();
     updateAttachmentPreviewVisibility();
     updateAttachmentPreviews();
@@ -434,59 +367,40 @@
 }
 
 function updateAttachmentPreviews() {
+    // Clear existing previews
     attachmentsPreviewRow.innerHTML = '';
-<<<<<<< HEAD
-
-    if (attachedFiles.length === 0) {
-        return;
-    }
-=======
+
     if (attachedFiles.length === 0) return;
->>>>>>> 8e4bd280
 
     attachedFiles.forEach((file, index) => {
+        // Skip non-image files (extra safety check)
         if (!file.type.startsWith('image/')) {
             console.warn(`Skipping non-image file in preview: ${file.name} (${file.type})`);
             return;
         }
-<<<<<<< HEAD
 
         const previewDiv = document.createElement('div');
         previewDiv.className = 'attachment-preview';
 
         // Create thumbnail
-=======
-        const previewDiv = document.createElement('div');
-        previewDiv.className = 'attachment-preview';
-
->>>>>>> 8e4bd280
         const thumbnail = document.createElement('img');
         thumbnail.className = 'attachment-thumbnail';
         thumbnail.alt = file.name;
 
-<<<<<<< HEAD
         // Create filename display
-=======
->>>>>>> 8e4bd280
         const filename = document.createElement('div');
         filename.className = 'attachment-filename';
         filename.textContent = file.name || `pasted-image-${index + 1}`;
         filename.title = file.name || `pasted-image-${index + 1}`;
 
-<<<<<<< HEAD
         // Create remove button
-=======
->>>>>>> 8e4bd280
         const removeBtn = document.createElement('button');
         removeBtn.className = 'attachment-remove-btn';
         removeBtn.innerHTML = '✕';
         removeBtn.title = 'Remove this image';
         removeBtn.onclick = () => removeAttachment(index);
 
-<<<<<<< HEAD
         // Generate thumbnail for image
-=======
->>>>>>> 8e4bd280
         const reader = new FileReader();
         reader.onload = (e) => { thumbnail.src = e.target.result; };
         reader.readAsDataURL(file);
@@ -505,6 +419,7 @@
     updateAttachmentPreviews();
 }
 
+// Function to update input placeholder to show attached files
 function updateInputPlaceholder() {
     if (attachedFiles.length > 0) {
         chatInput.placeholder = `Type your message... (${attachedFiles.length} image${attachedFiles.length > 1 ? 's' : ''} attached)`;
@@ -513,6 +428,7 @@
     }
 }
 
+// Function to convert file to base64
 function fileToBase64(file) {
     return new Promise((resolve, reject) => {
         const reader = new FileReader();
@@ -631,13 +547,11 @@
 function appendMessage(role, text, isMarkdown = false) {
     const div = document.createElement('div');
     div.className = 'chat-message ' + role;
+    // Add a bubble for iMessage style
     const bubble = document.createElement('div');
     bubble.className = 'chat-bubble ' + role;
 
-<<<<<<< HEAD
     // Check if isMarkdown is true, regardless of role
-=======
->>>>>>> 8e4bd280
     if (isMarkdown) {
         // Build structure via incremental updater (ensures later token updates won’t wipe user toggle)
         updateMessageContent(bubble, text, true);
@@ -651,35 +565,31 @@
     return bubble;
 }
 
+// Display system message based on current state
 function displaySystemMessage() {
+    // Remove existing system message if it exists
     if (systemMessageElement) {
         systemMessageElement.remove();
         systemMessageElement = null;
     }
-<<<<<<< HEAD
 
     // Don't show system message if there are already user/LLM messages
-    if (messages.length > 0) {
-        return;
-    }
+    if (messages.length > 0) return;
 
     let messageText = '';
 
     // Check if any models are installed
-=======
-    if (messages.length > 0) return;
-
-    let messageText = '';
->>>>>>> 8e4bd280
     const hasInstalledModels = window.installedModels && window.installedModels.size > 0;
 
     if (!hasInstalledModels) {
+        // No models installed - show first message
         messageText = `Welcome to Lemonade! To get started:
 1. Head over to the Model Management tab.
 2. Use the 📥Download button to download a model.
 3. Use the 🚀Load button to load the model.
 4. Come back to this tab, and you are ready to chat with the model.`;
     } else if (!currentLoadedModel) {
+        // Models available but none loaded - show second message
         messageText = 'Welcome to Lemonade! Choose a model from the dropdown menu below to load it and start chatting.';
     }
 
@@ -695,10 +605,7 @@
         div.appendChild(bubble);
         chatHistory.appendChild(div);
         chatHistory.scrollTop = chatHistory.scrollHeight;
-<<<<<<< HEAD
-
-=======
->>>>>>> 8e4bd280
+
         systemMessageElement = div;
     }
 }
@@ -725,37 +632,6 @@
     }
 }
 
-<<<<<<< HEAD
-function renderMarkdownWithThinkTokens(text) {
-    // Check if text contains opening think tag
-    if (text.includes('<think>')) {
-        if (text.includes('</think>')) {
-            // Complete think block - handle as before
-            const thinkMatch = text.match(/<think>(.*?)<\/think>/s);
-            if (thinkMatch) {
-                const thinkContent = thinkMatch[1].trim();
-                const mainResponse = text.replace(/<think>.*?<\/think>/s, '').trim();
-
-                // Create collapsible structure
-                let html = '';
-                if (thinkContent) {
-                    html += `
-                        <div class="think-tokens-container">
-                            <div class="think-tokens-header" onclick="toggleThinkTokens(this)">
-                                <span class="think-tokens-chevron">▼</span>
-                                <span class="think-tokens-label">Thinking...</span>
-                            </div>
-                            <div class="think-tokens-content">
-                                ${renderMarkdown(thinkContent)}
-                            </div>
-                        </div>
-                    `;
-                }
-                if (mainResponse) {
-                    html += `<div class="main-response">${renderMarkdown(mainResponse)}</div>`;
-                }
-                return html;
-=======
 // ---------- Reasoning Parsing (Harmony + <think>) ----------
 
 function parseReasoningBlocks(raw) {
@@ -776,7 +652,6 @@
                 thought += remaining;
             } else {
                 main += remaining;
->>>>>>> 8e4bd280
             }
             break;
         }
@@ -785,35 +660,7 @@
         if (isThinking) {
             thought += remaining.slice(0, openIdx);
         } else {
-<<<<<<< HEAD
-            // Partial think block - only opening tag found, still being generated
-            const thinkMatch = text.match(/<think>(.*)/s);
-            if (thinkMatch) {
-                const thinkContent = thinkMatch[1];
-                const beforeThink = text.substring(0, text.indexOf('<think>'));
-
-                let html = '';
-                if (beforeThink.trim()) {
-                    html += `<div class="main-response">${renderMarkdown(beforeThink)}</div>`;
-                }
-
-                html += `
-                    <div class="think-tokens-container">
-                        <div class="think-tokens-header" onclick="toggleThinkTokens(this)">
-                            <span class="think-tokens-chevron">▼</span>
-                            <span class="think-tokens-label">Thinking...</span>
-                        </div>
-                        <div class="think-tokens-content">
-                            ${renderMarkdown(thinkContent)}
-                        </div>
-                    </div>
-                `;
-
-                return html;
-            }
-=======
             main += remaining.slice(0, openIdx);
->>>>>>> 8e4bd280
         }
 
         // Drop the opener
@@ -833,13 +680,7 @@
         isThinking = false;
         // Loop to look for additional reasoning blocks
     }
-<<<<<<< HEAD
-
-    // Fallback to normal markdown rendering
-    return renderMarkdown(text);
-=======
     return { main, thought, isThinking };
->>>>>>> 8e4bd280
 }
 
 function renderMarkdownWithThinkTokens(text, preservedExpanded) {
@@ -888,20 +729,11 @@
     const container = header.parentElement;
     const content = container.querySelector('.think-tokens-content');
     const chevron = header.querySelector('.think-tokens-chevron');
-<<<<<<< HEAD
-
-    if (content.style.display === 'none') {
-        content.style.display = 'block';
-        chevron.textContent = '▼';
-        container.classList.remove('collapsed');
-    } else {
-=======
     const bubble = header.closest('.chat-bubble');
 
     const nowCollapsed = !container.classList.contains('collapsed'); // current (before toggle) expanded?
     if (nowCollapsed) {
         // Collapse
->>>>>>> 8e4bd280
         content.style.display = 'none';
         chevron.textContent = '▶';
         container.classList.add('collapsed');
@@ -949,38 +781,27 @@
     const text = (existingTextIfAny !== undefined ? existingTextIfAny : chatInput.value.trim());
     if (!text && attachedFiles.length === 0) return;
 
-<<<<<<< HEAD
     // Remove system message when user starts chatting
-=======
->>>>>>> 8e4bd280
     if (systemMessageElement) {
         systemMessageElement.remove();
         systemMessageElement = null;
     }
 
-<<<<<<< HEAD
     // Check if a model is loaded, if not, automatically load the default model
     if (!currentLoadedModel) {
         const allModels = window.SERVER_MODELS || {};
 
-=======
-    if (!currentLoadedModel) {
-        const allModels = window.SERVER_MODELS || {};
->>>>>>> 8e4bd280
         if (allModels[DEFAULT_MODEL]) {
             try {
+                // Show loading message
                 const loadingBubble = appendMessage('system', 'Loading default model, please wait...');
-<<<<<<< HEAD
 
                 // Load the default model
-=======
->>>>>>> 8e4bd280
                 await httpRequest(getServerBaseUrl() + '/api/v1/load', {
                     method: 'POST',
                     headers: { 'Content-Type': 'application/json' },
                     body: JSON.stringify({ model_name: DEFAULT_MODEL })
                 });
-<<<<<<< HEAD
 
                 // Update model status
                 await updateModelStatusIndicator();
@@ -990,16 +811,7 @@
 
                 // Show success message briefly
                 const successBubble = appendMessage('system', `Loaded ${DEFAULT_MODEL} successfully!`);
-                setTimeout(() => {
-                    successBubble.parentElement.remove();
-                }, 2000);
-
-=======
-                await updateModelStatusIndicator();
-                loadingBubble.parentElement.remove();
-                const successBubble = appendMessage('system', `Loaded ${DEFAULT_MODEL} successfully!`);
                 setTimeout(() => { successBubble.parentElement.remove(); }, 2000);
->>>>>>> 8e4bd280
             } catch (error) {
                 alert('Please load a model first before sending messages.');
                 return;
@@ -1010,35 +822,21 @@
         }
     }
 
-<<<<<<< HEAD
     // Check if trying to send images to non-vision model
-    if (attachedFiles.length > 0) {
-        if (!isVisionModel(currentLoadedModel)) {
-            alert(`Cannot send images to model "${currentLoadedModel}" as it does not support vision. Please load a model with "Vision" capabilities or remove the attached images.`);
-            return;
-        }
-    }
-
-    // Create message content
-    let messageContent = [];
-
-    // Add text if present
-=======
     if (attachedFiles.length > 0 && !isVisionModel(currentLoadedModel)) {
         alert(`Cannot send images to model "${currentLoadedModel}" as it does not support vision. Please load a model with "Vision" capabilities or remove the attached images.`);
         return;
     }
 
+    // Create message content
     let messageContent = [];
->>>>>>> 8e4bd280
+
+    // Add text if present
     if (text) {
         messageContent.push({ type: "text", text: text });
     }
-<<<<<<< HEAD
 
     // Add images if present
-=======
->>>>>>> 8e4bd280
     if (attachedFiles.length > 0) {
         for (const file of attachedFiles) {
             if (file.type.startsWith('image/')) {
@@ -1055,24 +853,16 @@
         }
     }
 
-<<<<<<< HEAD
     // Display user message (show text and file names)
-=======
->>>>>>> 8e4bd280
     let displayText = text;
     if (attachedFiles.length > 0) {
         const fileNames = attachedFiles.map(f => f.name || 'pasted-image').join(', ');
         displayText = displayText ? `${displayText}\n[Images: ${fileNames}]` : `[Images: ${fileNames}]`;
     }
-<<<<<<< HEAD
 
     appendMessage('user', displayText, true);
 
     // Add to messages array
-=======
-    appendMessage('user', displayText, true);
-
->>>>>>> 8e4bd280
     const userMessage = {
         role: 'user',
         content: messageContent.length === 1 && messageContent[0].type === "text"
@@ -1081,36 +871,28 @@
     };
     messages.push(userMessage);
 
-<<<<<<< HEAD
     // Clear input and attachments
-=======
->>>>>>> 8e4bd280
     chatInput.value = '';
     attachedFiles = [];
     fileAttachment.value = '';
-    updateInputPlaceholder();
-    updateAttachmentPreviewVisibility();
-    updateAttachmentPreviews();
+    updateInputPlaceholder(); // Reset placeholder
+    updateAttachmentPreviewVisibility(); // Hide preview container
+    updateAttachmentPreviews(); // Clear previews
     sendBtn.disabled = true;
 
-<<<<<<< HEAD
     // Streaming OpenAI completions (placeholder, adapt as needed)
-=======
->>>>>>> 8e4bd280
     let llmText = '';
     const llmBubble = appendMessage('llm', '...');
     try {
+        // Use the correct endpoint for chat completions with model settings
         const modelSettings = getCurrentModelSettings ? getCurrentModelSettings() : {};
-<<<<<<< HEAD
         console.log('Applying model settings to API request:', modelSettings);
 
-=======
->>>>>>> 8e4bd280
         const payload = {
             model: currentLoadedModel,
             messages: messages,
             stream: true,
-            ...modelSettings
+            ...modelSettings // Apply current model settings
         };
 
         const resp = await httpRequest(getServerBaseUrl() + '/api/v1/chat/completions', {
@@ -1139,27 +921,9 @@
             const { done, value } = await reader.read();
             if (done) break;
             const chunk = decoder.decode(value);
-<<<<<<< HEAD
-            if (chunk.trim() === 'data: [DONE]' || chunk.trim() === '[DONE]') continue;
+            if (!chunk.trim()) continue;
 
             // Handle Server-Sent Events format
-            const lines = chunk.split('\n');
-            for (const line of lines) {
-                if (line.startsWith('data: ')) {
-                    const jsonStr = line.substring(6).trim();
-                    if (jsonStr === '[DONE]') continue;
-
-                    try {
-                        const delta = JSON.parse(jsonStr);
-                        if (delta.choices && delta.choices[0] && delta.choices[0].delta) {
-                            const content = delta.choices[0].delta.content;
-                            if (content) {
-                                llmText += unescapeJsonString(content);
-                                updateMessageContent(llmBubble, llmText, true);
-                                chatHistory.scrollTop = chatHistory.scrollHeight;
-=======
-            if (!chunk.trim()) continue;
-
             const lines = chunk.split('\n');
             for (const rawLine of lines) {
                 if (!rawLine.startsWith('data: ')) continue;
@@ -1220,7 +984,6 @@
                             if (receivedAnyReasoning || reasoningEnabled) {
                                 llmText += '</think>';
                                 thinkClosed = true;
->>>>>>> 8e4bd280
                             }
                         }
                     }
@@ -1246,29 +1009,10 @@
                 chatHistory.scrollTop = chatHistory.scrollHeight;
             }
         }
-<<<<<<< HEAD
-        if (!llmText) throw new Error('No response');
-
-        // Split assistant response into content and reasoning_content so llama.cpp's Jinja does not need to parse <think> tags
-        function splitAssistantResponse(text) {
-            const THINK_OPEN = '<think>';
-            const THINK_CLOSE = '</think>';
-            const result = { content: text };
-            const start = text.indexOf(THINK_OPEN);
-            const end = text.indexOf(THINK_CLOSE);
-            if (start !== -1 && end !== -1 && end > start) {
-                const reasoning = text.substring(start + THINK_OPEN.length, end).trim();
-                const visible = (text.substring(0, start) + text.substring(end + THINK_CLOSE.length)).trim();
-                if (reasoning) result.reasoning_content = reasoning;
-                result.content = visible;
-            }
-            return result;
-=======
 
         // Final safety close (e.g., model stopped mid-reasoning)
         if (thinkOpened && !thinkClosed) {
             llmText += '</think>';
->>>>>>> 8e4bd280
         }
 
         const assistantMsg = extractAssistantReasoning(llmText);
