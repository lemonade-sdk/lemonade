// Chat logic and functionality
let messages = [];
let attachedFiles = [];
let systemMessageElement = null;

// Default model configuration
const DEFAULT_MODEL = 'Qwen2.5-0.5B-Instruct-CPU';

const THINKING_ANIM_INTERVAL_MS = 550;
// Toggle this to false if you prefer plain dots only.
const THINKING_USE_LEMON = true;
const THINKING_FRAMES = THINKING_USE_LEMON
    ? ['Thinking.','Thinking..','Thinking...','Thinking 🍋']
    : ['Thinking.','Thinking..','Thinking...'];

// Get DOM elements
let chatHistory, chatInput, sendBtn, attachmentBtn, fileAttachment, attachmentsPreviewContainer, attachmentsPreviewRow, modelSelect;

// Initialize chat functionality when DOM is loaded
document.addEventListener('DOMContentLoaded', function() {
    chatHistory = document.getElementById('chat-history');
    chatInput = document.getElementById('chat-input');
    sendBtn = document.getElementById('send-btn');
    attachmentBtn = document.getElementById('attachment-btn');
    fileAttachment = document.getElementById('file-attachment');
    attachmentsPreviewContainer = document.getElementById('attachments-preview-container');
    attachmentsPreviewRow = document.getElementById('attachments-preview-row');
    modelSelect = document.getElementById('model-select');

    setupChatEventListeners();
    initializeModelDropdown();
    updateAttachmentButtonState();
    setInterval(updateAttachmentButtonState, 1000);
    displaySystemMessage();
});

function setupChatEventListeners() {
    sendBtn.onclick = sendMessage;

    attachmentBtn.onclick = () => {
        if (!currentLoadedModel) {
            alert('Please load a model first before attaching images.');
            return;
        }
        if (!isVisionModel(currentLoadedModel)) {
            alert(`The current model "${currentLoadedModel}" does not support image inputs. Please load a model with "Vision" capabilities to attach images.`);
            return;
        }
        fileAttachment.click();
    };

    fileAttachment.addEventListener('change', handleFileSelection);
    chatInput.addEventListener('keydown', handleChatInputKeydown);
    chatInput.addEventListener('paste', handleChatInputPaste);
    modelSelect.addEventListener('change', handleModelSelectChange);

    sendBtn.addEventListener('click', function() {
        if (currentLoadedModel && modelSelect.value !== '' && !modelSelect.disabled) {
            sendMessage();
        } else if (!currentLoadedModel) {
            autoLoadDefaultModelAndSend();
        }
    });
}

function initializeModelDropdown() {
    const allModels = window.SERVER_MODELS || {};
    modelSelect.innerHTML = '<option value="">Pick a model</option>';
    Object.keys(allModels).forEach(modelId => {
        if (window.installedModels && window.installedModels.has(modelId)) {
            const option = document.createElement('option');
            option.value = modelId;
            option.textContent = modelId;
            modelSelect.appendChild(option);
        }
    });
    updateModelSelectValue();
}
window.initializeModelDropdown = initializeModelDropdown;

function updateModelSelectValue() {
    if (currentLoadedModel) {
        modelSelect.value = currentLoadedModel;
    } else {
        modelSelect.value = '';
    }
}
window.updateModelSelectValue = updateModelSelectValue;

async function handleModelSelectChange() {
    const selectedModel = modelSelect.value;
    if (!selectedModel) return;
    if (selectedModel === currentLoadedModel) return;

    await loadModelStandardized(selectedModel, {
        onLoadingStart: (modelId) => {
            const loadingOption = modelSelect.querySelector('option[value=""]');
            if (loadingOption) loadingOption.textContent = `Loading ${modelId}...`;
        },
        onLoadingEnd: () => {
            const defaultOption = modelSelect.querySelector('option[value=""]');
            if (defaultOption) defaultOption.textContent = 'Pick a model';
        },
        onSuccess: () => {
            updateAttachmentButtonState();
        },
        onError: () => {
            updateModelSelectValue();
        }
    });
}

function updateAttachmentButtonState() {
    updateModelSelectValue();

    if (modelSelect.disabled) {
        sendBtn.disabled = true;
        sendBtn.textContent = 'Loading...';
    } else {
        sendBtn.disabled = false;
        sendBtn.textContent = 'Send';
    }

    if (!currentLoadedModel) {
        attachmentBtn.style.opacity = '0.5';
        attachmentBtn.style.cursor = 'not-allowed';
        attachmentBtn.title = 'Load a model first';
    } else {
        const isVision = isVisionModel(currentLoadedModel);
        if (isVision) {
            attachmentBtn.style.opacity = '1';
            attachmentBtn.style.cursor = 'pointer';
            attachmentBtn.title = 'Attach images';
        } else {
            attachmentBtn.style.opacity = '0.5';
            attachmentBtn.style.cursor = 'not-allowed';
            attachmentBtn.title = 'Image attachments not supported by this model';
        }
    }
    displaySystemMessage();
}
window.updateAttachmentButtonState = updateAttachmentButtonState;
window.displaySystemMessage = displaySystemMessage;

async function autoLoadDefaultModelAndSend() {
    if (!window.SERVER_MODELS || !window.SERVER_MODELS[DEFAULT_MODEL]) {
        showErrorBanner('No models available. Please install a model first.');
        return;
    }
    if (!window.installedModels || !window.installedModels.has(DEFAULT_MODEL)) {
        showErrorBanner('Default model is not installed. Please install it from the Model Management tab.');
        return;
    }

    const messageToSend = chatInput.value.trim();
    if (!messageToSend && attachedFiles.length === 0) return;

    await loadModelStandardized(DEFAULT_MODEL, {
        onLoadingStart: () => { sendBtn.textContent = 'Loading model...'; },
        onLoadingEnd: () => { sendBtn.textContent = 'Send'; },
        onSuccess: () => { sendMessage(messageToSend); },
        onError: (error) => {
            console.error('Error auto-loading default model:', error);
            showErrorBanner('Failed to load model: ' + error.message);
        }
    });
}

function checkCurrentModel() {
    if (attachedFiles.length > 0 && currentLoadedModel && !isVisionModel(currentLoadedModel)) {
        if (confirm(`The current model "${currentLoadedModel}" does not support images. Would you like to remove the attached images?`)) {
            clearAttachments();
        }
    }
    updateAttachmentButtonState();
}

function handleFileSelection() {
    if (fileAttachment.files.length > 0) {
        if (!currentLoadedModel) {
            alert('Please load a model first before attaching images.');
            fileAttachment.value = '';
            return;
        }
        if (!isVisionModel(currentLoadedModel)) {
            alert(`The current model "${currentLoadedModel}" does not support image inputs. Please load a model with "Vision" capabilities.`);
            fileAttachment.value = '';
            return;
        }
        const imageFiles = Array.from(fileAttachment.files).filter(file => {
            if (!file.type.startsWith('image/')) {
                console.warn(`Skipping non-image file: ${file.name} (${file.type})`);
                return false;
            }
            return true;
        });
        if (imageFiles.length === 0) {
            alert('Please select only image files (PNG, JPG, GIF, etc.)');
            fileAttachment.value = '';
            return;
        }
        if (imageFiles.length !== fileAttachment.files.length) {
            alert(`${fileAttachment.files.length - imageFiles.length} non-image file(s) were skipped. Only image files are supported.`);
        }
        attachedFiles = imageFiles;
        updateInputPlaceholder();
        updateAttachmentPreviewVisibility();
        updateAttachmentPreviews();
    }
}

function handleChatInputKeydown(e) {
    if (e.key === 'Escape' && attachedFiles.length > 0) {
        e.preventDefault();
        clearAttachments();
    } else if (e.key === 'Enter' && !e.shiftKey) {
<<<<<<< HEAD
=======
        e.preventDefault();
        // Check if we have a loaded model
>>>>>>> c35b6acf
        if (currentLoadedModel && modelSelect.value !== '' && !modelSelect.disabled) {
            sendMessage();
        } else if (!currentLoadedModel) {
            autoLoadDefaultModelAndSend();
        }
    }
}

async function handleChatInputPaste(e) {
    e.preventDefault();
    const clipboardData = e.clipboardData || window.clipboardData;
    const items = clipboardData.items;
    let pastedText = '';

    for (let item of items) {
        if (item.type === 'text/plain') {
            pastedText = clipboardData.getData('text/plain');
        }
    }
    for (let item of items) {
        if (item.type.indexOf('image') !== -1) {
            const file = item.getAsFile();
            if (file && file.type.startsWith('image/')) {
                const currentModel = modelSelect.value;
                if (!isVisionModel(currentModel)) {
                    alert(`The selected model "${currentModel}" does not support image inputs. Please select a model with "Vision" capabilities to paste images.`);
                    if (pastedText) chatInput.value = pastedText;
                    return;
                }
                attachedFiles.push(file);
            } else if (file) {
                console.warn(`Skipping non-image pasted file: ${file.name || 'unknown'} (${file.type})`);
            }
        }
    }
    if (pastedText) chatInput.value = pastedText;
    updateInputPlaceholder();
    updateAttachmentPreviewVisibility();
    updateAttachmentPreviews();
}

function clearAttachments() {
    attachedFiles = [];
    fileAttachment.value = '';
    updateInputPlaceholder();
    updateAttachmentPreviewVisibility();
    updateAttachmentPreviews();
}

function updateAttachmentPreviewVisibility() {
    if (attachedFiles.length > 0) {
        attachmentsPreviewContainer.classList.add('has-attachments');
    } else {
        attachmentsPreviewContainer.classList.remove('has-attachments');
    }
}

function updateAttachmentPreviews() {
    attachmentsPreviewRow.innerHTML = '';
    if (attachedFiles.length === 0) return;

    attachedFiles.forEach((file, index) => {
        if (!file.type.startsWith('image/')) {
            console.warn(`Skipping non-image file in preview: ${file.name} (${file.type})`);
            return;
        }
        const previewDiv = document.createElement('div');
        previewDiv.className = 'attachment-preview';

        const thumbnail = document.createElement('img');
        thumbnail.className = 'attachment-thumbnail';
        thumbnail.alt = file.name;

        const filename = document.createElement('div');
        filename.className = 'attachment-filename';
        filename.textContent = file.name || `pasted-image-${index + 1}`;
        filename.title = file.name || `pasted-image-${index + 1}`;

        const removeBtn = document.createElement('button');
        removeBtn.className = 'attachment-remove-btn';
        removeBtn.innerHTML = '✕';
        removeBtn.title = 'Remove this image';
        removeBtn.onclick = () => removeAttachment(index);

        const reader = new FileReader();
        reader.onload = (e) => { thumbnail.src = e.target.result; };
        reader.readAsDataURL(file);

        previewDiv.appendChild(thumbnail);
        previewDiv.appendChild(filename);
        previewDiv.appendChild(removeBtn);
        attachmentsPreviewRow.appendChild(previewDiv);
    });
}

function removeAttachment(index) {
    attachedFiles.splice(index, 1);
    updateInputPlaceholder();
    updateAttachmentPreviewVisibility();
    updateAttachmentPreviews();
}

function updateInputPlaceholder() {
    if (attachedFiles.length > 0) {
        chatInput.placeholder = `Type your message... (${attachedFiles.length} image${attachedFiles.length > 1 ? 's' : ''} attached)`;
    } else {
        chatInput.placeholder = 'Type your message...';
    }
}

function fileToBase64(file) {
    return new Promise((resolve, reject) => {
        const reader = new FileReader();
        reader.readAsDataURL(file);
        reader.onload = () => resolve(reader.result.split(',')[1]);
        reader.onerror = error => reject(error);
    });
}

/**
 * Incrementally (re)renders reasoning + answer without blowing away the header so user
 * collapsing/expanding persists while tokens stream.
 */
function updateMessageContent(bubbleElement, text, isMarkdown = false) {
    if (!isMarkdown) {
        bubbleElement.textContent = text;
        return;
    }

    const { main, thought, isThinking } = parseReasoningBlocks(text);

    // Pure normal markdown (no reasoning)
    if (!thought.trim()) {
        // If structure existed before, replace fully (safe—no toggle needed)
        bubbleElement.innerHTML = renderMarkdown(main);
        delete bubbleElement.dataset.thinkExpanded;
        return;
    }

    // Determine current expanded state (user preference) or default
    let expanded;
    if (bubbleElement.dataset.thinkExpanded === 'true') expanded = true;
    else if (bubbleElement.dataset.thinkExpanded === 'false') expanded = false;
    else expanded = !!isThinking; // default: open while still streaming until user intervenes

    // Create structure once
    let container = bubbleElement.querySelector('.think-tokens-container');
    let thoughtContent, headerChevron, headerLabel, mainDiv;

    if (!container) {
        bubbleElement.innerHTML = ''; // first time constructing reasoning UI

        container = document.createElement('div');
        container.className = 'think-tokens-container' + (expanded ? '' : ' collapsed');

        const header = document.createElement('div');
        header.className = 'think-tokens-header';
        header.onclick = function () { toggleThinkTokens(header); };

        headerChevron = document.createElement('span');
        headerChevron.className = 'think-tokens-chevron';
        headerChevron.textContent = expanded ? '▼' : '▶';

        headerLabel = document.createElement('span');
        headerLabel.className = 'think-tokens-label';
        header.appendChild(headerChevron);
        header.appendChild(headerLabel);

        thoughtContent = document.createElement('div');
        thoughtContent.className = 'think-tokens-content';
        thoughtContent.style.display = expanded ? 'block' : 'none';

        container.appendChild(header);
        container.appendChild(thoughtContent);
        bubbleElement.appendChild(container);

        if (main.trim()) {
            mainDiv = document.createElement('div');
            mainDiv.className = 'main-response';
            bubbleElement.appendChild(mainDiv);
        }
    } else {
        thoughtContent = container.querySelector('.think-tokens-content');
        headerChevron = container.querySelector('.think-tokens-chevron');
        headerLabel = container.querySelector('.think-tokens-label');
        mainDiv = bubbleElement.querySelector('.main-response');
    }

    // Update label & chevron (don’t override user-expanded state)
    headerChevron.textContent = expanded ? '▼' : '▶';
    // Animation-aware label handling
    if (isThinking) {
        // If not already animating, seed an initial frame then start animation
        if (bubbleElement.dataset.thinkAnimActive !== '1') {
            headerLabel.textContent = THINKING_FRAMES[0];
            startThinkingAnimation(container);
        }
    } else {
        // Stop any animation and set final label
        if (bubbleElement.dataset.thinkAnimActive === '1') {
            stopThinkingAnimation(container);
        } else {
            headerLabel.textContent = 'Thought Process';
        }
    }

    // Update reasoning content (can re-run markdown safely)
    thoughtContent.innerHTML = renderMarkdown(thought);

    // Update main answer section
    if (main.trim()) {
        if (!mainDiv) {
            mainDiv = document.createElement('div');
            mainDiv.className = 'main-response';
            bubbleElement.appendChild(mainDiv);
        }
        mainDiv.innerHTML = renderMarkdown(main);
    } else if (mainDiv) {
        mainDiv.remove();
    }

    // Persist preference
    bubbleElement.dataset.thinkExpanded = expanded ? 'true' : 'false';
}

function appendMessage(role, text, isMarkdown = false) {
    const div = document.createElement('div');
    div.className = 'chat-message ' + role;
    const bubble = document.createElement('div');
    bubble.className = 'chat-bubble ' + role;

    if (isMarkdown) {
        // Build structure via incremental updater (ensures later token updates won’t wipe user toggle)
        updateMessageContent(bubble, text, true);
    } else {
        bubble.textContent = text;
    }

    div.appendChild(bubble);
    chatHistory.appendChild(div);
    chatHistory.scrollTop = chatHistory.scrollHeight;
    return bubble;
}

function displaySystemMessage() {
    if (systemMessageElement) {
        systemMessageElement.remove();
        systemMessageElement = null;
    }
    if (messages.length > 0) return;

    let messageText = '';
    const hasInstalledModels = window.installedModels && window.installedModels.size > 0;

    if (!hasInstalledModels) {
        messageText = `Welcome to Lemonade! To get started:
1. Head over to the Model Management tab.
2. Use the 📥Download button to download a model.
3. Use the 🚀Load button to load the model.
4. Come back to this tab, and you are ready to chat with the model.`;
    } else if (!currentLoadedModel) {
        messageText = 'Welcome to Lemonade! Choose a model from the dropdown menu below to load it and start chatting.';
    }

    if (messageText) {
        const div = document.createElement('div');
        div.className = 'chat-message system';
        div.setAttribute('data-system-message', 'true');

        const bubble = document.createElement('div');
        bubble.className = 'chat-bubble system';
        bubble.textContent = messageText;

        div.appendChild(bubble);
        chatHistory.appendChild(div);
        chatHistory.scrollTop = chatHistory.scrollHeight;
        systemMessageElement = div;
    }
}

function toggleThinkTokens(header) {
    const container = header.parentElement;
    const content = container.querySelector('.think-tokens-content');
    const chevron = header.querySelector('.think-tokens-chevron');
    const bubble = header.closest('.chat-bubble');

    const nowCollapsed = !container.classList.contains('collapsed'); // current (before toggle) expanded?
    if (nowCollapsed) {
        // Collapse
        content.style.display = 'none';
        chevron.textContent = '▶';
        container.classList.add('collapsed');
        if (bubble) bubble.dataset.thinkExpanded = 'false';
    } else {
        // Expand
        content.style.display = 'block';
        chevron.textContent = '▼';
        container.classList.remove('collapsed');
        if (bubble) bubble.dataset.thinkExpanded = 'true';
    }
}

// ---------- Reasoning Parsing (Harmony + <think>) ----------

function parseReasoningBlocks(raw) {
    if (raw == null) return { main: '', thought: '', isThinking: false };
    // Added additional Harmony variants: <|channel|>analysis<|channel|>, <|channel|>analysis<|message|>, <|channel|>analysis<|assistant|>
    const RE_OPEN  = /<think>|<\|channel\|>analysis<\|(channel|message|assistant)\|>/;
    const RE_CLOSE = /<\/think>|<\|end\|>/;

    let remaining = String(raw);
    let main = '';
    let thought = '';
    let isThinking = false;

    while (true) {
        const openIdx = remaining.search(RE_OPEN);
        if (openIdx === -1) {
            if (isThinking) {
                thought += remaining;
            } else {
                main += remaining;
            }
            break;
        }

        // Text before the opener
        if (isThinking) {
            thought += remaining.slice(0, openIdx);
        } else {
            main += remaining.slice(0, openIdx);
        }

        // Drop the opener
        remaining = remaining.slice(openIdx).replace(RE_OPEN, '');
        isThinking = true;

        const closeIdx = remaining.search(RE_CLOSE);
        if (closeIdx === -1) {
            // Still streaming reasoning (no closer yet)
            thought += remaining;
            break;
        }

        // Add reasoning segment up to closer
        thought += remaining.slice(0, closeIdx);
        remaining = remaining.slice(closeIdx).replace(RE_CLOSE, '');
        isThinking = false;
        // Loop to look for additional reasoning blocks
    }
    return { main, thought, isThinking };
}

function renderMarkdownWithThinkTokens(text, preservedExpanded) {
    const { main, thought, isThinking } = parseReasoningBlocks(text);

    if (!thought.trim()) {
        return renderMarkdown(main);
    }

    // If we have a preserved user preference, honor it. Otherwise default:
    // open while streaming (original behavior) else collapsed = false.
    let expanded = (typeof preservedExpanded === 'boolean')
        ? preservedExpanded
        : !!isThinking;

    const chevron = expanded ? '▼' : '▶';
    const label = expanded && isThinking ? 'Thinking...' : (expanded ? 'Thought Process' : 'Thought Process');

    let html = `
        <div class="think-tokens-container${expanded ? '' : ' collapsed'}">
            <div class="think-tokens-header" onclick="toggleThinkTokens(this)">
                <span class="think-tokens-chevron">${chevron}</span>
                <span class="think-tokens-label">${label}</span>
            </div>
            <div class="think-tokens-content" style="display:${expanded ? 'block' : 'none'};">
                ${renderMarkdown(thought)}
            </div>
        </div>
    `;
    if (main.trim()) {
        html += `<div class="main-response">${renderMarkdown(main)}</div>`;
    }
    return html;
}

function extractAssistantReasoning(fullText) {
    const { main, thought } = parseReasoningBlocks(fullText);
    const result = { content: (main || '').trim(), raw: fullText };
    if (thought && thought.trim()) result.reasoning_content = thought.trim();
    return result;
}

// -----------------------------------------------------------

function toggleThinkTokens(header) {
    const container = header.parentElement;
    const content = container.querySelector('.think-tokens-content');
    const chevron = header.querySelector('.think-tokens-chevron');
    const bubble = header.closest('.chat-bubble');

    const nowCollapsed = !container.classList.contains('collapsed'); // current (before toggle) expanded?
    if (nowCollapsed) {
        // Collapse
        content.style.display = 'none';
        chevron.textContent = '▶';
        container.classList.add('collapsed');
        if (bubble) bubble.dataset.thinkExpanded = 'false';
    } else {
        // Expand
        content.style.display = 'block';
        chevron.textContent = '▼';
        container.classList.remove('collapsed');
        if (bubble) bubble.dataset.thinkExpanded = 'true';
    }
}

function startThinkingAnimation(container) {
    const bubble = container.closest('.chat-bubble');
    if (!bubble || bubble.dataset.thinkAnimActive === '1') return;
    const labelEl = container.querySelector('.think-tokens-label');
    if (!labelEl) return;
    bubble.dataset.thinkAnimActive = '1';
    let i = 0;
    const update = () => {
        // If streaming ended mid-cycle, stop.
        if (bubble.dataset.thinkAnimActive !== '1') return;
        labelEl.textContent = THINKING_FRAMES[i % THINKING_FRAMES.length];
        i++;
        bubble.dataset.thinkAnimId = String(setTimeout(update, THINKING_ANIM_INTERVAL_MS));
    };
    update();
}

function stopThinkingAnimation(container, finalLabel = 'Thought Process') {
    const bubble = container.closest('.chat-bubble');
    if (!bubble) return;
    bubble.dataset.thinkAnimActive = '0';
    const id = bubble.dataset.thinkAnimId;
    if (id) {
        clearTimeout(Number(id));
        delete bubble.dataset.thinkAnimId;
    }
    const labelEl = container.querySelector('.think-tokens-label');
    if (labelEl) labelEl.textContent = finalLabel;
}

async function sendMessage(existingTextIfAny) {
    const text = (existingTextIfAny !== undefined ? existingTextIfAny : chatInput.value.trim());
    if (!text && attachedFiles.length === 0) return;

    if (systemMessageElement) {
        systemMessageElement.remove();
        systemMessageElement = null;
    }

    if (!currentLoadedModel) {
        const allModels = window.SERVER_MODELS || {};
        if (allModels[DEFAULT_MODEL]) {
            try {
                const loadingBubble = appendMessage('system', 'Loading default model, please wait...');
                await httpRequest(getServerBaseUrl() + '/api/v1/load', {
                    method: 'POST',
                    headers: { 'Content-Type': 'application/json' },
                    body: JSON.stringify({ model_name: DEFAULT_MODEL })
                });
                await updateModelStatusIndicator();
                loadingBubble.parentElement.remove();
                const successBubble = appendMessage('system', `Loaded ${DEFAULT_MODEL} successfully!`);
                setTimeout(() => { successBubble.parentElement.remove(); }, 2000);
            } catch (error) {
                alert('Please load a model first before sending messages.');
                return;
            }
        } else {
            alert('Please load a model first before sending messages.');
            return;
        }
    }

    if (attachedFiles.length > 0 && !isVisionModel(currentLoadedModel)) {
        alert(`Cannot send images to model "${currentLoadedModel}" as it does not support vision. Please load a model with "Vision" capabilities or remove the attached images.`);
        return;
    }

    let messageContent = [];
    if (text) {
        messageContent.push({ type: "text", text: text });
    }
    if (attachedFiles.length > 0) {
        for (const file of attachedFiles) {
            if (file.type.startsWith('image/')) {
                try {
                    const base64 = await fileToBase64(file);
                    messageContent.push({
                        type: "image_url",
                        image_url: { url: `data:${file.type};base64,${base64}` }
                    });
                } catch (error) {
                    console.error('Error converting image to base64:', error);
                }
            }
        }
    }

    let displayText = text;
    if (attachedFiles.length > 0) {
        const fileNames = attachedFiles.map(f => f.name || 'pasted-image').join(', ');
        displayText = displayText ? `${displayText}\n[Images: ${fileNames}]` : `[Images: ${fileNames}]`;
    }
    appendMessage('user', displayText, true);

    const userMessage = {
        role: 'user',
        content: messageContent.length === 1 && messageContent[0].type === "text"
            ? messageContent[0].text
            : messageContent
    };
    messages.push(userMessage);

    chatInput.value = '';
    attachedFiles = [];
    fileAttachment.value = '';
    updateInputPlaceholder();
    updateAttachmentPreviewVisibility();
    updateAttachmentPreviews();
    sendBtn.disabled = true;

    let llmText = '';
    const llmBubble = appendMessage('llm', '...');
    try {
        const modelSettings = getCurrentModelSettings ? getCurrentModelSettings() : {};
        const payload = {
            model: currentLoadedModel,
            messages: messages,
            stream: true,
            ...modelSettings
        };

        const resp = await httpRequest(getServerBaseUrl() + '/api/v1/chat/completions', {
            method: 'POST',
            headers: { 'Content-Type': 'application/json' },
            body: JSON.stringify(payload)
        });
        if (!resp.body) throw new Error('No stream');
        const reader = resp.body.getReader();
        let decoder = new TextDecoder();
        llmBubble.textContent = '';

        const reasoningEnabled = (() => {
            try {
                const meta = window.SERVER_MODELS?.[currentLoadedModel];
                return Array.isArray(meta?.labels) && meta.labels.includes('reasoning');
            } catch (_) { return false; }
        })();

        let thinkOpened = false;
        let thinkClosed = false;
        let reasoningSchemaActive = false;     // true if we saw delta.reasoning object
        let receivedAnyReasoning = false;      // true once any reasoning (schema or reasoning_content) arrived

        while (true) {
            const { done, value } = await reader.read();
            if (done) break;
            const chunk = decoder.decode(value);
            if (!chunk.trim()) continue;

            const lines = chunk.split('\n');
            for (const rawLine of lines) {
                if (!rawLine.startsWith('data: ')) continue;
                const jsonStr = rawLine.slice(6).trim();
                if (!jsonStr || jsonStr === '[DONE]') continue;

                let deltaObj;
                try { deltaObj = JSON.parse(jsonStr); } catch { continue; }
                const choiceDelta = deltaObj?.choices?.[0]?.delta;
                if (!choiceDelta) continue;

                // 1. OpenAI reasoning object (preferred schema)
                if (choiceDelta.reasoning && !thinkClosed) {
                    reasoningSchemaActive = true;
                    const r = choiceDelta.reasoning;
                    if (!thinkOpened) {
                        llmText += '<think>';
                        thinkOpened = true;
                    }
                    if (Array.isArray(r.content)) {
                        for (const seg of r.content) {
                            if (seg?.type === 'output_text' && seg.text) {
                                llmText += unescapeJsonString(seg.text);
                                receivedAnyReasoning = true;
                            }
                        }
                    }
                    if (r.done && !thinkClosed) {
                        llmText += '</think>';
                        thinkClosed = true;
                    }
                }

                // 2. llama.cpp style: reasoning_content (string fragments)
                if (choiceDelta.reasoning_content && !thinkClosed) {
                    if (!thinkOpened) {
                        llmText += '<think>';
                        thinkOpened = true;
                    }
                    llmText += unescapeJsonString(choiceDelta.reasoning_content);
                    receivedAnyReasoning = true;
                    // We DO NOT close yet; we’ll close when first normal content arrives.
                }

                // 3. Plain content tokens
                if (choiceDelta.content) {
                    let c = unescapeJsonString(choiceDelta.content);

                    // If we are inside reasoning (opened, not closed) and this is the first visible answer token,
                    // close the reasoning block before appending (unless model already emitted </think> itself).
                    if (thinkOpened && !thinkClosed) {
                        if (c.startsWith('</think>')) {
                            // Model closed it explicitly; strip that tag and mark closed
                            c = c.replace(/^<\/think>\s*/, '');
                            thinkClosed = true;
                        } else {
                            // Close ourselves (covers reasoning_content path & schema early content anomaly)
                            if (receivedAnyReasoning || reasoningEnabled) {
                                llmText += '</think>';
                                thinkClosed = true;
                            }
                        }
                    }

                    // If content stream itself begins a new reasoning section (rare), handle gracefully
                    if (!thinkOpened && /<think>/.test(c)) {
                        thinkOpened = true;
                        const parts = c.split(/<think>/);
                        // parts[0] is anything before accidental <think>, treat as normal visible content
                        llmText += parts[0];
                        // Everything after opener treated as reasoning until a closing tag or we decide to close
                        llmText += '<think>' + parts.slice(1).join('<think>');
                        receivedAnyReasoning = true;
                        updateMessageContent(llmBubble, llmText, true);
                        chatHistory.scrollTop = chatHistory.scrollHeight;
                        continue;
                    }

                    llmText += c;
                }

                updateMessageContent(llmBubble, llmText, true);
                chatHistory.scrollTop = chatHistory.scrollHeight;
            }
        }

        // Final safety close (e.g., model stopped mid-reasoning)
        if (thinkOpened && !thinkClosed) {
            llmText += '</think>';
        }

        const assistantMsg = extractAssistantReasoning(llmText);
        messages.push({ role: 'assistant', ...assistantMsg });

    } catch (e) {
        let detail = e.message;
        try {
            const errPayload = { model: currentLoadedModel, messages: messages, stream: false };
            const errResp = await httpJson(getServerBaseUrl() + '/api/v1/chat/completions', {
                method: 'POST',
                headers: { 'Content-Type': 'application/json' },
                body: JSON.stringify(errPayload)
            });
            if (errResp && errResp.detail) detail = errResp.detail;
        } catch (_) {}
        llmBubble.textContent = '[Error: ' + detail + ']';
        showErrorBanner(`Chat error: ${detail}`);
    }
    sendBtn.disabled = false;
    // Force a final render to trigger stop animation if needed
    updateMessageContent(llmBubble, llmText, true);
}<|MERGE_RESOLUTION|>--- conflicted
+++ resolved
@@ -214,11 +214,8 @@
         e.preventDefault();
         clearAttachments();
     } else if (e.key === 'Enter' && !e.shiftKey) {
-<<<<<<< HEAD
-=======
         e.preventDefault();
         // Check if we have a loaded model
->>>>>>> c35b6acf
         if (currentLoadedModel && modelSelect.value !== '' && !modelSelect.disabled) {
             sendMessage();
         } else if (!currentLoadedModel) {
