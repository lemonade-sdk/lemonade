import os
import logging
import time
import subprocess
import re
import threading
import platform

import requests
from tabulate import tabulate
from dotenv import load_dotenv
from fastapi import HTTPException, status
from fastapi.responses import StreamingResponse

from openai import OpenAI

from lemonade_server.pydantic_models import (
    ChatCompletionRequest,
    CompletionRequest,
    PullConfig,
    EmbeddingsRequest,
    RerankingRequest,
)
from lemonade_server.model_manager import ModelManager
from lemonade.tools.server.utils.port import find_free_port
from lemonade.tools.llamacpp.utils import (
    get_llama_server_exe_path,
    install_llamacpp,
    download_gguf,
)

<<<<<<< HEAD
LLAMA_VERSION = "b6097"

=======
>>>>>>> 487f713a

def llamacpp_address(port: int) -> str:
    """
    Generate the base URL for the llamacpp server.

    Args:
        port: The port number the llamacpp server is running on

    Returns:
        The base URL for the llamacpp server
    """
    return f"http://127.0.0.1:{port}/v1"


class LlamaTelemetry:
    """
    Manages telemetry data collection and display for llama server.
    """

    def __init__(self):
        self.input_tokens = None
        self.output_tokens = None
        self.time_to_first_token = None
        self.tokens_per_second = None
        self.prompt_eval_time = None
        self.eval_time = None
        self.port = None

    def choose_port(self):
        """
        Users probably don't care what port we start llama-server on, so let's
        search for an empty port
        """

        self.port = find_free_port()

        if self.port is None:
            msg = "Failed to find an empty port to start llama-server on"
            logging.error(msg)
            raise HTTPException(
                status_code=status.HTTP_500_INTERNAL_SERVER_ERROR,
                detail=msg,
            )

    def parse_telemetry_line(self, line: str):
        """
        Parse telemetry data from llama server output lines.
        """

        # Parse Vulkan device detection
        vulkan_match = re.search(r"ggml_vulkan: Found (\d+) Vulkan devices?:", line)
        if vulkan_match:
            device_count = int(vulkan_match.group(1))
            if device_count > 0:
                logging.info(
                    f"GPU acceleration active: {device_count} device(s) "
                    "detected by llama-server"
                )
            return

        # Parse prompt evaluation line
        prompt_match = re.search(
            r"prompt eval time\s*=\s*([\d.]+)\s*ms\s*/\s*(\d+)\s*tokens.*?"
            r"([\d.]+)\s*tokens per second",
            line,
        )
        if prompt_match:
            prompt_time_ms = float(prompt_match.group(1))
            input_tokens = int(prompt_match.group(2))

            self.prompt_eval_time = prompt_time_ms / 1000.0
            self.input_tokens = input_tokens
            self.time_to_first_token = prompt_time_ms / 1000.0
            return

        # Parse generation evaluation line
        eval_match = re.search(
            r"eval time\s*=\s*([\d.]+)\s*ms\s*/\s*(\d+)\s*tokens.*?"
            r"([\d.]+)\s*tokens per second",
            line,
        )
        if eval_match:
            eval_time_ms = float(eval_match.group(1))
            output_tokens = int(eval_match.group(2))
            tokens_per_second = float(eval_match.group(3))

            self.eval_time = eval_time_ms / 1000.0
            self.output_tokens = output_tokens
            self.tokens_per_second = tokens_per_second
            return

    def get_telemetry_data(self):
        return {
            "input_tokens": self.input_tokens,
            "output_tokens": self.output_tokens,
            "time_to_first_token": self.time_to_first_token,
            "tokens_per_second": self.tokens_per_second,
            "decode_token_times": None,
        }

    def show_telemetry(self):
        # Check if debug logging is enabled
        if not logging.getLogger().isEnabledFor(logging.DEBUG):
            return

        # Prepare telemetry data (transposed format)
        telemetry = [
            ["Input tokens", self.input_tokens],
            ["Output tokens", self.output_tokens],
            ["TTFT (s)", f"{self.time_to_first_token:.2f}"],
            ["TPS", f"{self.tokens_per_second:.2f}"],
        ]

        table = tabulate(
            telemetry, headers=["Metric", "Value"], tablefmt="fancy_grid"
        ).split("\n")

        # Show telemetry in debug while complying with uvicorn's log indentation
        logging.debug("\n          ".join(table))


def _log_subprocess_output(
    process: subprocess.Popen, prefix: str, telemetry: LlamaTelemetry
):
    """
    Read subprocess output line by line, log to debug, and parse telemetry
    """

    if process.stdout:
        try:
            for line in iter(process.stdout.readline, ""):
                if line:
                    line_stripped = line.strip()
                    logging.debug("%s: %s", prefix, line_stripped)

                    telemetry.parse_telemetry_line(line_stripped)

                if process.poll() is not None:
                    break
        except UnicodeDecodeError as e:
            logging.debug("Unicode decode error reading subprocess output: %s", str(e))
        except Exception as e:  # pylint: disable=broad-exception-caught
            logging.error("Unexpected error reading subprocess output: %s", str(e))


def _wait_for_load(llama_server_process: subprocess.Popen, port: int):
    status_code = None
    while not llama_server_process.poll() and status_code != 200:
        health_url = f"http://localhost:{port}/health"
        try:
            health_response = requests.get(health_url)
        except requests.exceptions.ConnectionError:
            logging.debug("Not able to connect to llama-server yet, will retry")
        else:
            status_code = health_response.status_code
            logging.debug(
                "Testing llama-server readiness (will retry until ready), "
                f"result: {health_response.json()}"
            )
        time.sleep(1)


def _launch_llama_subprocess(
    snapshot_files: dict,
    use_gpu: bool,
    telemetry: LlamaTelemetry,
    backend: str,
    ctx_size: int,
    supports_embeddings: bool = False,
    supports_reranking: bool = False,
) -> subprocess.Popen:
    """
    Launch llama server subprocess with appropriate configuration.

    Args:
        snapshot_files: Dictionary of model files to load
        use_gpu: Whether to use GPU acceleration
        telemetry: Telemetry object for tracking performance metrics
        backend: Backend to use (e.g., 'vulkan', 'rocm')
        supports_embeddings: Whether the model supports embeddings
        supports_reranking: Whether the model supports reranking

    Returns:
        Subprocess handle for the llama server
    """

    # Get the current executable path (handles both Windows and Ubuntu structures)
    exe_path = get_llama_server_exe_path(backend)

    # Build the base command
    base_command = [
        exe_path,
        "-m",
        snapshot_files["variant"],
        "--ctx-size",
        str(ctx_size),
    ]
    if "mmproj" in snapshot_files:
        base_command.extend(["--mmproj", snapshot_files["mmproj"]])
        if not use_gpu:
            base_command.extend(["--no-mmproj-offload"])

    # Find a port, and save it in the telemetry object for future reference
    # by other functions
    telemetry.choose_port()

    # Add port and jinja to enable tool use
    base_command.extend(["--port", str(telemetry.port), "--jinja"])

    # Use legacy reasoning formatting, since not all apps support the new
    # reasoning_content field
    base_command.extend(["--reasoning-format", "none"])

    # Add embeddings support if the model supports it
    if supports_embeddings:
        base_command.append("--embeddings")

    # Add reranking support if the model supports it
    if supports_reranking:
        base_command.append("--reranking")

    # Configure GPU layers: 99 for GPU, 0 for CPU-only
    ngl_value = "99" if use_gpu else "0"
    command = base_command + ["-ngl", ngl_value]

    # Set up environment with library path for Linux
    env = os.environ.copy()

    # Load environment variables from .env file in the executable directory
    exe_dir = os.path.dirname(exe_path)
    env_file_path = os.path.join(exe_dir, ".env")
    if os.path.exists(env_file_path):
        load_dotenv(env_file_path, override=True)
        env.update(os.environ)
        logging.debug(f"Loaded environment variables from {env_file_path}")

    if platform.system().lower() == "linux":
        lib_dir = os.path.dirname(exe_path)  # Same directory as the executable
        current_ld_path = env.get("LD_LIBRARY_PATH", "")
        if current_ld_path:
            env["LD_LIBRARY_PATH"] = f"{lib_dir}:{current_ld_path}"
        else:
            env["LD_LIBRARY_PATH"] = lib_dir
        logging.debug(f"Set LD_LIBRARY_PATH to {env['LD_LIBRARY_PATH']}")

    # Start subprocess with output capture
    process = subprocess.Popen(
        command,
        stdout=subprocess.PIPE,
        stderr=subprocess.STDOUT,
        text=True,
        encoding="utf-8",
        errors="replace",
        bufsize=1,
        env=env,
    )

    # Start background thread to log subprocess output
    device_type = "GPU" if use_gpu else "CPU"
    threading.Thread(
        target=_log_subprocess_output,
        args=(process, f"LLAMA SERVER {device_type}", telemetry),
        daemon=True,
    ).start()

    return process


def server_load(
    model_config: PullConfig, telemetry: LlamaTelemetry, backend: str, ctx_size: int
):
    # Install and/or update llama.cpp if needed
    try:
        install_llamacpp(backend)
    except NotImplementedError as e:
        raise HTTPException(
            status_code=status.HTTP_422_UNPROCESSABLE_ENTITY, detail=str(e)
        )

    # Download the gguf to the hugging face cache
    snapshot_files = download_gguf(model_config.checkpoint, model_config.mmproj)
    logging.debug(f"GGUF file paths: {snapshot_files}")

    # Check if model supports embeddings
    supported_models = ModelManager().supported_models
    model_info = supported_models.get(model_config.model_name, {})
    supports_embeddings = "embeddings" in model_info.get("labels", [])
    supports_reranking = "reranking" in model_info.get("labels", [])

    # Attempt loading on GPU first
    llama_server_process = _launch_llama_subprocess(
        snapshot_files,
        use_gpu=True,
        telemetry=telemetry,
        backend=backend,
        ctx_size=ctx_size,
        supports_embeddings=supports_embeddings,
        supports_reranking=supports_reranking,
    )

    # Check the /health endpoint until GPU server is ready
    _wait_for_load(
        llama_server_process,
        telemetry.port,
    )

    # If loading on GPU failed, try loading on CPU
    if llama_server_process.poll():
        logging.warning(
            f"Loading {model_config.model_name} on GPU didn't work, re-attempting on CPU"
        )

        if os.environ.get("LEMONADE_LLAMACPP_NO_FALLBACK"):
            # Used for testing, when the test should fail if GPU didn't work
            raise Exception("llamacpp GPU loading failed")

        llama_server_process = _launch_llama_subprocess(
            snapshot_files,
            use_gpu=False,
            telemetry=telemetry,
            backend=backend,
            ctx_size=ctx_size,
            supports_embeddings=supports_embeddings,
            supports_reranking=supports_reranking,
        )

        # Check the /health endpoint until CPU server is ready
        _wait_for_load(
            llama_server_process,
            telemetry.port,
        )

    if llama_server_process.poll():
        raise HTTPException(
            status_code=status.HTTP_422_UNPROCESSABLE_ENTITY,
            detail=f"Failed to load {model_config.model_name} with llama.cpp",
        )

    return llama_server_process


def chat_completion(
    chat_completion_request: ChatCompletionRequest, telemetry: LlamaTelemetry
):
    base_url = llamacpp_address(telemetry.port)
    client = OpenAI(
        base_url=base_url,
        api_key="lemonade",
    )

    # Convert Pydantic model to dict and remove unset/null values
    request_dict = chat_completion_request.model_dump(
        exclude_unset=True, exclude_none=True
    )

    # Check if streaming is requested
    if chat_completion_request.stream:

        def event_stream():
            try:
                # Enable streaming
                for chunk in client.chat.completions.create(**request_dict):
                    yield f"data: {chunk.model_dump_json()}\n\n"
                yield "data: [DONE]\n\n"

                # Show telemetry after completion
                telemetry.show_telemetry()

            except Exception as e:  # pylint: disable=broad-exception-caught
                yield f'data: {{"error": "{str(e)}"}}\n\n'

        return StreamingResponse(
            event_stream(),
            media_type="text/event-stream",
            headers={
                "Cache-Control": "no-cache",
                "Connection": "keep-alive",
            },
        )
    else:
        # Non-streaming response
        try:
            # Disable streaming for non-streaming requests
            response = client.chat.completions.create(**request_dict)

            # Show telemetry after completion
            telemetry.show_telemetry()

            return response

        except Exception as e:  # pylint: disable=broad-exception-caught
            raise HTTPException(
                status_code=status.HTTP_500_INTERNAL_SERVER_ERROR,
                detail=f"Chat completion error: {str(e)}",
            )


def completion(completion_request: CompletionRequest, telemetry: LlamaTelemetry):
    """
    Handle text completions using the llamacpp server.

    Args:
        completion_request: The completion request containing prompt and parameters
        telemetry: Telemetry object containing the server port

    Returns:
        Completion response from the llamacpp server
    """
    base_url = llamacpp_address(telemetry.port)
    client = OpenAI(
        base_url=base_url,
        api_key="lemonade",
    )

    # Convert Pydantic model to dict and remove unset/null values
    request_dict = completion_request.model_dump(exclude_unset=True, exclude_none=True)

    # Check if streaming is requested
    if completion_request.stream:

        def event_stream():
            try:
                # Enable streaming
                for chunk in client.completions.create(**request_dict):
                    yield f"data: {chunk.model_dump_json()}\n\n"
                yield "data: [DONE]\n\n"

                # Show telemetry after completion
                telemetry.show_telemetry()

            except Exception as e:  # pylint: disable=broad-exception-caught
                yield f'data: {{"error": "{str(e)}"}}\n\n'

        return StreamingResponse(
            event_stream(),
            media_type="text/event-stream",
            headers={
                "Cache-Control": "no-cache",
                "Connection": "keep-alive",
            },
        )
    else:
        # Non-streaming response
        try:
            # Disable streaming for non-streaming requests
            response = client.completions.create(**request_dict)

            # Show telemetry after completion
            telemetry.show_telemetry()

            return response

        except Exception as e:  # pylint: disable=broad-exception-caught
            raise HTTPException(
                status_code=status.HTTP_500_INTERNAL_SERVER_ERROR,
                detail=f"Completion error: {str(e)}",
            )


def embeddings(embeddings_request: EmbeddingsRequest, telemetry: LlamaTelemetry):
    """
    Generate embeddings using the llamacpp server.

    Args:
        embeddings_request: The embeddings request containing input text/tokens
        telemetry: Telemetry object containing the server port

    Returns:
        Embeddings response from the llamacpp server
    """
    base_url = llamacpp_address(telemetry.port)
    client = OpenAI(
        base_url=base_url,
        api_key="lemonade",
    )

    # Convert Pydantic model to dict and remove unset/null values
    request_dict = embeddings_request.model_dump(exclude_unset=True, exclude_none=True)

    try:
        # Call the embeddings endpoint
        response = client.embeddings.create(**request_dict)
        return response

    except Exception as e:  # pylint: disable=broad-exception-caught
        raise HTTPException(
            status_code=status.HTTP_500_INTERNAL_SERVER_ERROR,
            detail=f"Embeddings error: {str(e)}",
        )


def reranking(reranking_request: RerankingRequest, telemetry: LlamaTelemetry):
    """
    Rerank documents based on their relevance to a query using the llamacpp server.

    Args:
        reranking_request: The reranking request containing query and documents
        telemetry: Telemetry object containing the server port

    Returns:
        Reranking response from the llamacpp server containing ranked documents and scores
    """
    base_url = llamacpp_address(telemetry.port)

    try:
        # Convert Pydantic model to dict and exclude unset/null values
        request_dict = reranking_request.model_dump(
            exclude_unset=True, exclude_none=True
        )

        # Call the reranking endpoint directly since it's not supported by the OpenAI API
        response = requests.post(
            f"{base_url}/rerank",
            json=request_dict,
        )
        response.raise_for_status()
        return response.json()

    except Exception as e:
        logging.error("Error during reranking: %s", str(e))
        raise HTTPException(
            status_code=status.HTTP_500_INTERNAL_SERVER_ERROR,
            detail=f"Reranking error: {str(e)}",
        ) from e<|MERGE_RESOLUTION|>--- conflicted
+++ resolved
@@ -29,11 +29,6 @@
     download_gguf,
 )
 
-<<<<<<< HEAD
-LLAMA_VERSION = "b6097"
-
-=======
->>>>>>> 487f713a
 
 def llamacpp_address(port: int) -> str:
     """
