--- conflicted
+++ resolved
@@ -448,15 +448,15 @@
         )
 
         parser.add_argument(
-<<<<<<< HEAD
             "--flm",
             action="store_true",
             help="Install FLM (FastFlowLM) for running local language models",
-=======
+        )
+
+        parser.add_argument(
             "--override",
             action="store_true",
             help="Override the deprecation error to use legacy tools.",
->>>>>>> d5b1acfc
         )
 
         return parser
@@ -748,22 +748,15 @@
         ryzenai: Optional[str] = None,
         build_model: Optional[str] = None,
         llamacpp: Optional[str] = None,
-        flm: bool = False,
+        flm: Optional[bool] = None,
         yes: bool = False,
         token: Optional[str] = None,
         override: bool = False,
     ):
-<<<<<<< HEAD
-        if ryzenai is None and quark is None and llamacpp is None and not flm:
+        if ryzenai is None and llamacpp is None and flm is None:
             raise ValueError(
                 "You must select something to install, "
-                "for example `--ryzenai`, `--quark`, `--llamacpp`, or `--flm`"
-=======
-        if ryzenai is None and llamacpp is None:
-            raise ValueError(
-                "You must select something to install, "
-                "for example `--ryzenai` or `--llamacpp`"
->>>>>>> d5b1acfc
+                "for example `--llamacpp`, `--flm`, or `--ryzenai`"
             )
 
         if ryzenai is not None:
