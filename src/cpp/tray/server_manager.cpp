#include "lemon_tray/server_manager.h"
#include "lemon/version.h"
#include <iostream>
#include <sstream>
#include <fstream>
#include <thread>
#include <chrono>

// Helper macro for debug logging
#define DEBUG_LOG(mgr, msg) \
    if ((mgr)->log_level_ == "debug") { \
        std::cout << "DEBUG: " << msg << std::endl; \
    }

#ifdef _WIN32
// Critical: Define _WINSOCKAPI_ FIRST to prevent winsock.h from being included
// This MUST come before any Windows headers
#ifndef _WINSOCKAPI_
#define _WINSOCKAPI_   // Prevent inclusion of winsock.h
#endif

// Now include winsock2.h first
#include <winsock2.h>
#include <ws2tcpip.h>

// Then define these and include other Windows headers
#define WIN32_LEAN_AND_MEAN
#define NOMINMAX
#include <windows.h>
#include <tlhelp32.h>

// Undefine Windows macros that conflict with our enums
#ifdef ERROR
#undef ERROR
#endif
#else
#include <unistd.h>
#include <signal.h>
#include <sys/wait.h>
#include <fcntl.h>  // For open() and file flags
#include <cerrno>   // For errno and ECHILD
#endif

// Use cpp-httplib for HTTP client (must be after Windows headers on Windows)
// Note: Not using OpenSSL support since we only connect to localhost
#include <httplib.h>

namespace lemon_tray {

ServerManager::ServerManager()
    : server_pid_(0)
    , port_(8000)
    , ctx_size_(4096)
    , show_console_(false)
    , is_ephemeral_(false)
    , server_started_(false)
#ifdef _WIN32
    , process_handle_(nullptr)
#endif
{
}

ServerManager::~ServerManager() {
    // Only stop server if this instance actually started it
    // Don't clean up servers we're just querying (e.g., in status commands)
    if (server_started_ && server_pid_ > 0) {
        stop_server();
    }
}

bool ServerManager::start_server(
    const std::string& server_binary_path,
    int port,
    int ctx_size,
    const std::string& log_file,
    const std::string& log_level,
    const std::string& llamacpp_backend,
    bool show_console,
    bool is_ephemeral,
    const std::string& llamacpp_args,
    const std::string& host)
{
    if (is_server_running()) {
        DEBUG_LOG(this, "Server is already running");
        return true;
    }
    
    server_binary_path_ = server_binary_path;
    port_ = port;
    ctx_size_ = ctx_size;
    log_file_ = log_file;
    log_level_ = log_level;
    llamacpp_backend_ = llamacpp_backend;
    show_console_ = show_console;
    is_ephemeral_ = is_ephemeral;
    llamacpp_args_ = llamacpp_args;
    host_ = host;
    
    if (!spawn_process()) {
        std::cerr << "Failed to spawn server process" << std::endl;
        return false;
    }
    
    // Wait for server to be ready (check health endpoint)
    DEBUG_LOG(this, "Waiting for server to start...");
    DEBUG_LOG(this, "Will check health at: http://" << host_ << ":" << port_ << "/api/v1/health");
    
    for (int i = 0; i < 5; ++i) {  // Wait up to 5 seconds
        DEBUG_LOG(this, "Health check attempt " << (i+1) << "/5...");
        std::this_thread::sleep_for(std::chrono::seconds(1));
        try {
            DEBUG_LOG(this, "Making HTTP request...");
            auto health = get_health();
            DEBUG_LOG(this, "Health check succeeded!");
            
            // Print startup message based on server type
            if (!is_ephemeral) {
                // Persistent server: print startup message with URL
<<<<<<< HEAD
                std::cout << "Lemonade Server v" << LEMON_VERSION_STRING << " started on port " << port_ << std::endl;
                std::cout << "Chat and manage models: http://localhost:" << port_ << std::endl;
=======
                std::cout << "Lemonade Server Beta v" << LEMON_VERSION_STRING << " started on port " << port_ << std::endl;
                // Display "localhost" for user-friendliness when using 127.0.0.1
                std::string display_url_host = (host_ == "127.0.0.1") ? "localhost" : host_;
                std::cout << "Chat and manage models: http://" << display_url_host << ":" << port_ << std::endl;
>>>>>>> 1f25d0f6
            }
            // Ephemeral server: no output
            
            server_started_ = true;
            
#ifndef _WIN32
            // Write PID file on Linux for efficient server discovery
            DEBUG_LOG(this, "About to write PID file (PID: " << server_pid_ << ", Port: " << port_ << ")");
            write_pid_file();
            
            // Verify PID file was written
            std::ifstream verify_file("/tmp/lemonade-router.pid");
            if (verify_file.good()) {
                DEBUG_LOG(this, "PID file verified");
            } else {
                std::cerr << "[ServerManager] ERROR: PID file was not created!" << std::endl;
            }
            verify_file.close();
#endif
            
            return true;
        } catch (const std::exception& e) {
            DEBUG_LOG(this, "Health check failed: " << e.what());
        } catch (...) {
            DEBUG_LOG(this, "Health check failed with unknown error");
        }
    }
    
    std::cerr << "Server failed to start within timeout" << std::endl;
    stop_server();
    return false;
}

bool ServerManager::stop_server() {
    DEBUG_LOG(this, "stop_server() called, server_started_=" << server_started_ << ", server_pid_=" << server_pid_);
    
    if (!is_server_running()) {
        DEBUG_LOG(this, "Server not running, checking for orphaned children...");
        
        // Even if server appears not running, try to kill children if we have a PID
        // The router might have crashed/exited but children could still be alive
        if (server_pid_ != 0) {
            DEBUG_LOG(this, "Attempting to clean up process tree for PID " << server_pid_);
            terminate_router_tree();
        }
        
        server_started_ = false;
        server_pid_ = 0;
        
#ifdef _WIN32
        if (process_handle_) {
            CloseHandle(process_handle_);
            process_handle_ = nullptr;
        }
#else
        remove_pid_file();
#endif
        
        return true;
    }
    
    DEBUG_LOG(this, "Stopping server and children...");
    
    // Kill the entire process tree (router + children)
    // This does NOT kill the parent tray app (we might be running inside it!)
    terminate_router_tree();
    
    server_started_ = false;
    server_pid_ = 0;
    
#ifdef _WIN32
    if (process_handle_) {
        CloseHandle(process_handle_);
        process_handle_ = nullptr;
    }
#else
    // Remove PID file on Linux
    remove_pid_file();
#endif
    
    // Only print message for non-ephemeral servers
    if (!is_ephemeral_) {
        std::cout << "Server stopped successfully" << std::endl;
    }
    DEBUG_LOG(this, "Server stopped");
    return true;
}

bool ServerManager::restart_server() {
    stop_server();
    std::this_thread::sleep_for(std::chrono::seconds(1));
    return start_server(server_binary_path_, port_, ctx_size_, log_file_, log_level_, llamacpp_backend_, show_console_, false, llamacpp_args_, host_);
}

bool ServerManager::is_server_running() const {
    return server_started_ && is_process_alive();
}

void ServerManager::set_port(int port) {
    if (port != port_) {
        port_ = port;
        if (is_server_running()) {
            restart_server();
        }
    }
}

void ServerManager::set_context_size(int ctx_size) {
    if (ctx_size != ctx_size_) {
        ctx_size_ = ctx_size;
        if (is_server_running()) {
            restart_server();
        }
    }
}

bool ServerManager::set_log_level(LogLevel level) {
    std::string level_str;
    switch (level) {
        case LogLevel::DEBUG: level_str = "debug"; break;
        case LogLevel::INFO: level_str = "info"; break;
        case LogLevel::WARNING: level_str = "warning"; break;
        case LogLevel::ERROR: level_str = "error"; break;
    }
    
    try {
        std::string body = "{\"level\": \"" + level_str + "\"}";
        make_http_request("/api/v1/log-level", "POST", body);
        return true;
    } catch (...) {
        return false;
    }
}

nlohmann::json ServerManager::get_health() {
    std::string response = make_http_request("/api/v1/health");
    return nlohmann::json::parse(response);
}

nlohmann::json ServerManager::get_models() {
    std::string response = make_http_request("/api/v1/models");
    return nlohmann::json::parse(response);
}

bool ServerManager::load_model(const std::string& model_name) {
    try {
        std::string body = "{\"model_name\": \"" + model_name + "\"}";
        
        // Model loading can take a long time, so use extended timeout
        DEBUG_LOG(this, "Loading model with extended timeout...");
        DEBUG_LOG(this, "Request body: " << body);
        
        httplib::Client cli("127.0.0.1", port_);
        cli.set_connection_timeout(10, 0);   // 10 second connection timeout
        cli.set_read_timeout(240, 0);        // 240 second (4 minute) read timeout for large models
        
        auto res = cli.Post("/api/v1/load", body, "application/json");
        
        if (!res) {
            DEBUG_LOG(this, "Load request connection error: " << static_cast<int>(res.error()));
            return false;
        }
        
        DEBUG_LOG(this, "Load request status: " << res->status);
        DEBUG_LOG(this, "Response body: " << res->body);
        
        if (res->status >= 200 && res->status < 300) {
            return true;
        }
        
        std::cerr << "Load model failed with status " << res->status << ": " << res->body << std::endl;
        return false;
    } catch (const std::exception& e) {
        std::cerr << "Exception loading model: " << e.what() << std::endl;
        return false;
    }
}

bool ServerManager::unload_model() {
    try {
        // Unload can also take time
        httplib::Client cli("127.0.0.1", port_);
        cli.set_connection_timeout(10, 0);
        cli.set_read_timeout(30, 0);  // 30 second timeout for unload
        
        auto res = cli.Post("/api/v1/unload", "", "application/json");
        
        if (!res) {
            DEBUG_LOG(this, "Unload request connection error: " << static_cast<int>(res.error()));
            return false;
        }
        
        return (res->status >= 200 && res->status < 300);
    } catch (const std::exception& e) {
        std::cerr << "Exception unloading model: " << e.what() << std::endl;
        return false;
    }
}

std::string ServerManager::get_base_url() const {
    return "http://127.0.0.1:" + std::to_string(port_);
}

// Platform-specific implementations

#ifdef _WIN32

bool ServerManager::spawn_process() {
    // Build command line (server doesn't support --log-file, so we'll redirect stdout/stderr)
    std::string cmdline = "\"" + server_binary_path_ + "\"";
    cmdline += " --port " + std::to_string(port_);
    cmdline += " --host " + host_;
    cmdline += " --ctx-size " + std::to_string(ctx_size_);
    cmdline += " --llamacpp " + llamacpp_backend_;
    cmdline += " --log-level debug";  // Always use debug logging for router
    if (!llamacpp_args_.empty()) {
        cmdline += " --llamacpp-args \"" + llamacpp_args_ + "\"";
    }
    
    DEBUG_LOG(this, "Starting server: " << cmdline);
    
    STARTUPINFOA si = {};
    si.cb = sizeof(si);
    
    // Redirect stdout/stderr to log file if specified
    // Note: When show_console_ is true, the parent process will tail the log file
    HANDLE log_handle = INVALID_HANDLE_VALUE;
    if (!log_file_.empty()) {
        DEBUG_LOG(this, "Redirecting output to: " << log_file_);
        
        SECURITY_ATTRIBUTES sa = {};
        sa.nLength = sizeof(sa);
        sa.bInheritHandle = TRUE;
        sa.lpSecurityDescriptor = nullptr;
        
        log_handle = CreateFileA(
            log_file_.c_str(),
            GENERIC_WRITE,
            FILE_SHARE_READ | FILE_SHARE_WRITE,
            &sa,
            CREATE_ALWAYS,
            FILE_ATTRIBUTE_NORMAL,
            nullptr
        );
        
        if (log_handle != INVALID_HANDLE_VALUE) {
            si.dwFlags = STARTF_USESTDHANDLES | STARTF_USESHOWWINDOW;
            si.hStdOutput = log_handle;
            si.hStdError = log_handle;
            si.hStdInput = GetStdHandle(STD_INPUT_HANDLE);
            si.wShowWindow = SW_HIDE;
        } else {
            std::cerr << "Failed to create log file: " << GetLastError() << std::endl;
            si.dwFlags = STARTF_USESHOWWINDOW;
            si.wShowWindow = SW_HIDE;
        }
    } else {
        si.dwFlags = STARTF_USESHOWWINDOW;
        si.wShowWindow = SW_HIDE;
    }
    
    PROCESS_INFORMATION pi = {};
    
    // Get the directory containing the server executable to use as working directory
    // Resources are now in bin/resources/, so working dir should be bin/
    std::string working_dir;
    size_t last_slash = server_binary_path_.find_last_of("/\\");
    if (last_slash != std::string::npos) {
        working_dir = server_binary_path_.substr(0, last_slash);
        DEBUG_LOG(this, "Setting working directory to: " << working_dir);
    }
    
    // Create process
    if (!CreateProcessA(
        nullptr,
        const_cast<char*>(cmdline.c_str()),
        nullptr,
        nullptr,
        TRUE,  // Inherit handles so log file redirection works
        show_console_ ? 0 : CREATE_NO_WINDOW,  // Show console if requested
        nullptr,
        working_dir.empty() ? nullptr : working_dir.c_str(),  // Set working directory
        &si,
        &pi))
    {
        std::cerr << "CreateProcess failed: " << GetLastError() << std::endl;
        if (log_handle != INVALID_HANDLE_VALUE) {
            CloseHandle(log_handle);
        }
        return false;
    }
    
    process_handle_ = pi.hProcess;
    server_pid_ = pi.dwProcessId;
    CloseHandle(pi.hThread);
    
    // Close the log file handle in parent process (child has its own copy)
    if (log_handle != INVALID_HANDLE_VALUE) {
        CloseHandle(log_handle);
    }
    
    return true;
}

bool ServerManager::terminate_process() {
    if (process_handle_) {
        TerminateProcess(process_handle_, 1);
        WaitForSingleObject(process_handle_, 5000);  // Wait up to 5 seconds
        return true;
    }
    return false;
}

bool ServerManager::is_process_alive() const {
    if (!process_handle_) return false;
    
    DWORD exit_code;
    if (GetExitCodeProcess(process_handle_, &exit_code)) {
        return exit_code == STILL_ACTIVE;
    }
    return false;
}

bool ServerManager::terminate_router_tree() {
    // Windows implementation: Kill router and its children
    // This does NOT kill the parent tray app!
    
    DEBUG_LOG(this, "terminate_router_tree() called for PID " << server_pid_);
    
    std::vector<DWORD> child_pids;
    
    // 1. Find router's children (before killing router)
    HANDLE snapshot = CreateToolhelp32Snapshot(TH32CS_SNAPPROCESS, 0);
    if (snapshot != INVALID_HANDLE_VALUE) {
        PROCESSENTRY32W pe32;
        pe32.dwSize = sizeof(pe32);
        if (Process32FirstW(snapshot, &pe32)) {
            do {
                if (pe32.th32ParentProcessID == server_pid_) {
                    child_pids.push_back(pe32.th32ProcessID);
                    DEBUG_LOG(this, "Found child process: PID " << pe32.th32ProcessID);
                }
            } while (Process32NextW(snapshot, &pe32));
        }
        CloseHandle(snapshot);
    }
    
    DEBUG_LOG(this, "Found " << child_pids.size() << " child process(es)");
    
    // 2. Terminate router
    if (process_handle_) {
        DEBUG_LOG(this, "Terminating router (PID: " << server_pid_ << ")");
        TerminateProcess(process_handle_, 0);
        WaitForSingleObject(process_handle_, 5000);  // Wait up to 5 seconds
    }
    
    // 3. Terminate children
    for (DWORD child_pid : child_pids) {
        DEBUG_LOG(this, "Terminating child process (PID: " << child_pid << ")");
        HANDLE hChild = OpenProcess(PROCESS_TERMINATE, FALSE, child_pid);
        if (hChild) {
            TerminateProcess(hChild, 0);
            WaitForSingleObject(hChild, 5000);  // Wait up to 5 seconds
            CloseHandle(hChild);
        }
    }
    
    DEBUG_LOG(this, "terminate_router_tree() complete");
    
    return true;
}

#else  // Unix/Linux/macOS

bool ServerManager::spawn_process() {
    pid_t pid = fork();
    
    if (pid < 0) {
        std::cerr << "Fork failed" << std::endl;
        return false;
    }
    
    if (pid == 0) {
        // Child process - redirect stdout/stderr to log file if specified, or /dev/null if not
        if (!log_file_.empty()) {
            int log_fd = open(log_file_.c_str(), O_WRONLY | O_CREAT | O_TRUNC, 0644);
            if (log_fd >= 0) {
                dup2(log_fd, STDOUT_FILENO);
                dup2(log_fd, STDERR_FILENO);
                close(log_fd);
            } else {
                std::cerr << "Failed to open log file: " << log_file_ << std::endl;
            }
        } else {
            // Redirect to /dev/null to suppress output (for ephemeral servers)
            int null_fd = open("/dev/null", O_WRONLY);
            if (null_fd >= 0) {
                dup2(null_fd, STDOUT_FILENO);
                dup2(null_fd, STDERR_FILENO);
                close(null_fd);
            }
        }
        
        std::vector<const char*> args;
        args.push_back(server_binary_path_.c_str());
        args.push_back("--port");
        std::string port_str = std::to_string(port_);
        args.push_back(port_str.c_str());
        args.push_back("--host");
        args.push_back(host_.c_str());
        args.push_back("--ctx-size");
        std::string ctx_str = std::to_string(ctx_size_);
        args.push_back(ctx_str.c_str());
        args.push_back("--llamacpp");
        args.push_back(llamacpp_backend_.c_str());
        args.push_back("--log-level");
        args.push_back("debug");  // Always use debug logging
        
        // Add llamacpp_args if present
        if (!llamacpp_args_.empty()) {
            args.push_back("--llamacpp-args");
            args.push_back(llamacpp_args_.c_str());
        }
        
        args.push_back(nullptr);
        
        execv(server_binary_path_.c_str(), const_cast<char**>(args.data()));
        
        // If execv returns, it failed
        std::cerr << "execv failed" << std::endl;
        exit(1);
    }
    
    // Parent process
    server_pid_ = pid;
    return true;
}

bool ServerManager::terminate_process() {
    if (server_pid_ > 0) {
        kill(server_pid_, SIGTERM);
        
        // Wait for process to exit gracefully (up to 5 seconds)
        int status;
        for (int i = 0; i < 50; i++) {  // 50 * 100ms = 5 seconds
            pid_t result = waitpid(server_pid_, &status, WNOHANG);
            if (result > 0) {
                // Process exited gracefully
                return true;
            } else if (result < 0) {
                // Error - likely ECHILD (child already reaped by SIGCHLD handler)
                // This means the process is already gone
                if (errno == ECHILD) {
                    return true;
                }
                // Other error, break out
                break;
            }
            // result == 0 means still running, continue waiting
            std::this_thread::sleep_for(std::chrono::milliseconds(100));
        }
        
        // If still alive after 5 seconds, force kill
        std::cerr << "[ServerManager] Process did not exit gracefully, forcing termination..." << std::endl;
        kill(server_pid_, SIGKILL);
        waitpid(server_pid_, &status, 0);  // Block until process is dead
        
        return true;
    }
    return false;
}

bool ServerManager::is_process_alive() const {
    if (server_pid_ <= 0) return false;
    
    // First check if process exists at all
    if (kill(server_pid_, 0) != 0) {
        return false;  // Process doesn't exist
    }
    
    // Check if it's a zombie by reading /proc/PID/stat
    // Format: PID (name) STATE ...
    // State can be: R (running), S (sleeping), D (disk sleep), Z (zombie), T (stopped), etc.
    std::string stat_path = "/proc/" + std::to_string(server_pid_) + "/stat";
    std::ifstream stat_file(stat_path);
    if (!stat_file) {
        return false;  // Can't read stat, assume dead
    }
    
    std::string line;
    std::getline(stat_file, line);
    
    // Find the state character (after the closing paren of the process name)
    size_t paren_pos = line.rfind(')');
    if (paren_pos != std::string::npos && paren_pos + 2 < line.length()) {
        char state = line[paren_pos + 2];
        // Return false if zombie - we consider zombies as "not alive" for our purposes
        return (state != 'Z');
    }
    
    // If we can't parse the state, assume alive to be safe
    return true;
}

bool ServerManager::terminate_router_tree() {
    // Linux implementation: Kill router and its children
    // This does NOT kill the parent tray app!
    
    DEBUG_LOG(this, "terminate_router_tree() called for PID " << server_pid_);
    
    if (server_pid_ <= 0) {
        DEBUG_LOG(this, "Invalid server_pid, returning");
        return false;
    }
    
    std::vector<pid_t> child_pids;
    
    // 1. Find router's children BEFORE killing router
    // (they get reparented to init if router dies first)
    std::string cmd = "pgrep -P " + std::to_string(server_pid_);
    FILE* pipe = popen(cmd.c_str(), "r");
    if (pipe) {
        char buffer[128];
        while (fgets(buffer, sizeof(buffer), pipe) != nullptr) {
            pid_t child_pid = atoi(buffer);
            if (child_pid > 0) {
                child_pids.push_back(child_pid);
                DEBUG_LOG(this, "Found child process: PID " << child_pid);
            }
        }
        pclose(pipe);
    }
    
    DEBUG_LOG(this, "Found " << child_pids.size() << " child process(es)");
    
    // 2. Send SIGTERM to router
    DEBUG_LOG(this, "Sending SIGTERM to router (PID: " << server_pid_ << ")");
    kill(server_pid_, SIGTERM);
    
    // 3. Send SIGTERM to children
    for (pid_t child_pid : child_pids) {
        DEBUG_LOG(this, "Sending SIGTERM to child process (PID: " << child_pid << ")");
        kill(child_pid, SIGTERM);
    }
    
    // 4. Wait up to 5 seconds for graceful shutdown
    bool all_dead = false;
    for (int i = 0; i < 50; i++) {  // 50 * 100ms = 5 seconds
        bool router_alive = (kill(server_pid_, 0) == 0);
        bool any_child_alive = false;
        
        for (pid_t child_pid : child_pids) {
            if (kill(child_pid, 0) == 0) {
                any_child_alive = true;
                break;
            }
        }
        
        if (!router_alive && !any_child_alive) {
            all_dead = true;
            DEBUG_LOG(this, "All processes exited gracefully");
            break;
        }
        
        std::this_thread::sleep_for(std::chrono::milliseconds(100));
    }
    
    // 5. Force kill if still alive
    if (!all_dead) {
        DEBUG_LOG(this, "Timeout expired, sending SIGKILL");
        kill(server_pid_, SIGKILL);
        for (pid_t child_pid : child_pids) {
            kill(child_pid, SIGKILL);
        }
        
        // Wait for forced kill to complete
        std::this_thread::sleep_for(std::chrono::milliseconds(500));
    }
    
    DEBUG_LOG(this, "terminate_router_tree() complete");
    
    return true;
}

void ServerManager::write_pid_file() {
    std::string pid_file_path = "/tmp/lemonade-router.pid";
    DEBUG_LOG(this, "write_pid_file() called - PID: " << server_pid_ << ", Port: " << port_);
    
    std::ofstream pid_file(pid_file_path);
    if (pid_file.is_open()) {
        pid_file << server_pid_ << "\n" << port_ << "\n";
        pid_file.close();
        DEBUG_LOG(this, "Wrote PID file: " << pid_file_path << " (PID: " << server_pid_ << ", Port: " << port_ << ")");
        std::cout << "[ServerManager] PID file created: " << pid_file_path << std::endl;
    } else {
        std::cerr << "[ServerManager] ERROR: Failed to open PID file for writing: " << pid_file_path << std::endl;
        std::cerr << "[ServerManager] Error: " << strerror(errno) << std::endl;
    }
}

void ServerManager::remove_pid_file() {
    std::string pid_file_path = "/tmp/lemonade-router.pid";
    if (remove(pid_file_path.c_str()) == 0) {
        DEBUG_LOG(this, "Removed PID file: " << pid_file_path);
    }
    // Silently ignore if file doesn't exist
}

#endif

std::string ServerManager::make_http_request(
    const std::string& endpoint,
    const std::string& method,
    const std::string& body,
    int timeout_seconds)
{
    // Debug logging removed - too verbose for normal operations
    
    // Use 127.0.0.1 instead of "localhost" to avoid IPv6/IPv4 resolution issues on Windows
    httplib::Client cli("127.0.0.1", port_);
    cli.set_connection_timeout(10, 0);  // 10 second connection timeout
    cli.set_read_timeout(timeout_seconds, 0);  // Configurable read timeout
    
    httplib::Result res;
    
    if (method == "GET") {
        res = cli.Get(endpoint.c_str());
    } else if (method == "POST") {
        res = cli.Post(endpoint.c_str(), body, "application/json");
    } else {
        throw std::runtime_error("Unsupported HTTP method: " + method);
    }
    
    if (!res) {
        auto err = res.error();
        throw std::runtime_error("HTTP request failed: connection error");
    }
    
    if (res->status != 200) {
        // Try to parse error message from response body
        std::string error_msg = "HTTP request failed with status: " + std::to_string(res->status);
        try {
            auto error_json = nlohmann::json::parse(res->body);
            if (error_json.contains("error")) {
                error_msg = error_json["error"].get<std::string>();
            } else if (error_json.contains("detail")) {
                error_msg = error_json["detail"].get<std::string>();
            }
        } catch (...) {
            // If parsing fails, just use the generic error with the response body
            if (!res->body.empty() && res->body.length() < 200) {
                error_msg += ": " + res->body;
            }
        }
        throw std::runtime_error(error_msg);
    }
    
    return res->body;
}

} // namespace lemon_tray
<|MERGE_RESOLUTION|>--- conflicted
+++ resolved
@@ -116,15 +116,10 @@
             // Print startup message based on server type
             if (!is_ephemeral) {
                 // Persistent server: print startup message with URL
-<<<<<<< HEAD
                 std::cout << "Lemonade Server v" << LEMON_VERSION_STRING << " started on port " << port_ << std::endl;
-                std::cout << "Chat and manage models: http://localhost:" << port_ << std::endl;
-=======
-                std::cout << "Lemonade Server Beta v" << LEMON_VERSION_STRING << " started on port " << port_ << std::endl;
                 // Display "localhost" for user-friendliness when using 127.0.0.1
                 std::string display_url_host = (host_ == "127.0.0.1") ? "localhost" : host_;
                 std::cout << "Chat and manage models: http://" << display_url_host << ":" << port_ << std::endl;
->>>>>>> 1f25d0f6
             }
             // Ephemeral server: no output
             
