#include "lemon/server.h"
#include "lemon/utils/json_utils.h"
#include "lemon/utils/http_client.h"
#include "lemon/utils/path_utils.h"
#include "lemon/streaming_proxy.h"
#include "lemon/system_info.h"
#include "lemon/version.h"
#include <iostream>
#include <iomanip>
#include <sstream>
#include <fstream>
#include <memory>
#include <thread>
#include <mutex>
#include <condition_variable>
#include <atomic>
#include <queue>
#include <filesystem>
#include <algorithm>

#ifdef _WIN32
#include <windows.h>
#endif

namespace fs = std::filesystem;

namespace lemon {

Server::Server(int port, const std::string& host, const std::string& log_level,
               int ctx_size, bool tray, const std::string& llamacpp_backend,
               const std::string& llamacpp_args, int max_llm_models,
               int max_embedding_models, int max_reranking_models)
    : port_(port), host_(host), log_level_(log_level), ctx_size_(ctx_size),
      tray_(tray), llamacpp_backend_(llamacpp_backend), llamacpp_args_(llamacpp_args),
      running_(false) {
    
    // Detect log file path (same location as tray uses)
    // NOTE: The ServerManager is responsible for redirecting stdout/stderr to this file
    // This server only READS from the file for the SSE streaming endpoint
#ifdef _WIN32
    char temp_path[MAX_PATH];
    GetTempPathA(MAX_PATH, temp_path);
    log_file_path_ = std::string(temp_path) + "lemonade-server.log";
#else
    log_file_path_ = "/tmp/lemonade-server.log";
#endif
    
    http_server_ = std::make_unique<httplib::Server>();
    
    // CRITICAL: Enable multi-threading so the server can handle concurrent requests
    // Without this, the server is single-threaded and blocks on long operations
    http_server_->new_task_queue = [] { 
        std::cout << "[Server DEBUG] Creating new thread pool with 8 threads" << std::endl;
        return new httplib::ThreadPool(8);
    };
    
    std::cout << "[Server] HTTP server initialized with thread pool (8 threads)" << std::endl;
    
    model_manager_ = std::make_unique<ModelManager>();
    router_ = std::make_unique<Router>(ctx_size, llamacpp_backend, log_level, llamacpp_args, 
                                       model_manager_.get(), max_llm_models, 
                                       max_embedding_models, max_reranking_models);
    
    if (log_level_ == "debug" || log_level_ == "trace") {
        std::cout << "[Server] Debug logging enabled - subprocess output will be visible" << std::endl;
    }
    
    setup_routes();
}

Server::~Server() {
    stop();
}

void Server::setup_routes() {
    // Add pre-routing handler to log ALL incoming requests
    http_server_->set_pre_routing_handler([this](const httplib::Request& req, httplib::Response& res) {
        std::cout << "[Server PRE-ROUTE] " << req.method << " " << req.path << std::endl;
        std::cout.flush();
        return httplib::Server::HandlerResponse::Unhandled;
    });
    
    // Setup CORS for all routes
    setup_cors();
    
    // Helper lambda to register routes for both v0 and v1
    auto register_get = [this](const std::string& endpoint, 
                               std::function<void(const httplib::Request&, httplib::Response&)> handler) {
        http_server_->Get("/api/v0/" + endpoint, handler);
        http_server_->Get("/api/v1/" + endpoint, handler);
    };
    
    auto register_post = [this](const std::string& endpoint, 
                                std::function<void(const httplib::Request&, httplib::Response&)> handler) {
        http_server_->Post("/api/v0/" + endpoint, handler);
        http_server_->Post("/api/v1/" + endpoint, handler);
        // Also register as GET for HEAD request support (HEAD uses GET handler)
        // Return 405 Method Not Allowed (endpoint exists but wrong method)
        http_server_->Get("/api/v0/" + endpoint, [](const httplib::Request&, httplib::Response& res) {
            res.status = 405;
            res.set_content("{\"error\": \"Method Not Allowed. Use POST for this endpoint\"}", "application/json");
        });
        http_server_->Get("/api/v1/" + endpoint, [](const httplib::Request&, httplib::Response& res) {
            res.status = 405;
            res.set_content("{\"error\": \"Method Not Allowed. Use POST for this endpoint\"}", "application/json");
        });
    };
    
    // Health check
    register_get("health", [this](const httplib::Request& req, httplib::Response& res) {
        handle_health(req, res);
    });
    
    // Models endpoints
    register_get("models", [this](const httplib::Request& req, httplib::Response& res) {
        handle_models(req, res);
    });
    
    // Model by ID (need to register for both versions with regex)
    http_server_->Get(R"(/api/v0/models/(.+))", [this](const httplib::Request& req, httplib::Response& res) {
        handle_model_by_id(req, res);
    });
    http_server_->Get(R"(/api/v1/models/(.+))", [this](const httplib::Request& req, httplib::Response& res) {
        handle_model_by_id(req, res);
    });
    
    // Chat completions (OpenAI compatible)
    register_post("chat/completions", [this](const httplib::Request& req, httplib::Response& res) {
        handle_chat_completions(req, res);
    });
    
    // Completions
    register_post("completions", [this](const httplib::Request& req, httplib::Response& res) {
        handle_completions(req, res);
    });
    
    // Embeddings
    register_post("embeddings", [this](const httplib::Request& req, httplib::Response& res) {
        handle_embeddings(req, res);
    });
    
    // Reranking
    register_post("reranking", [this](const httplib::Request& req, httplib::Response& res) {
        handle_reranking(req, res);
    });
    
    // Responses endpoint
    register_post("responses", [this](const httplib::Request& req, httplib::Response& res) {
        handle_responses(req, res);
    });
    
    // Model management endpoints
    register_post("pull", [this](const httplib::Request& req, httplib::Response& res) {
        handle_pull(req, res);
    });
    
    register_post("load", [this](const httplib::Request& req, httplib::Response& res) {
        handle_load(req, res);
    });
    
    register_post("unload", [this](const httplib::Request& req, httplib::Response& res) {
        handle_unload(req, res);
    });
    
    register_post("delete", [this](const httplib::Request& req, httplib::Response& res) {
        handle_delete(req, res);
    });
    
    register_post("params", [this](const httplib::Request& req, httplib::Response& res) {
        handle_params(req, res);
    });
    
    register_post("add-local-model", [this](const httplib::Request& req, httplib::Response& res) {
        handle_add_local_model(req, res);
    });
    
    // System endpoints
    register_get("stats", [this](const httplib::Request& req, httplib::Response& res) {
        handle_stats(req, res);
    });
    
    register_get("system-info", [this](const httplib::Request& req, httplib::Response& res) {
        handle_system_info(req, res);
    });
    
    register_post("log-level", [this](const httplib::Request& req, httplib::Response& res) {
        handle_log_level(req, res);
    });
    
    // Log streaming endpoint (SSE)
    register_get("logs/stream", [this](const httplib::Request& req, httplib::Response& res) {
        handle_logs_stream(req, res);
    });
    
    // NOTE: /api/v1/halt endpoint removed - use SIGTERM signal instead (like Python server)
    // The stop command now sends termination signal directly to the process
    
    // Internal shutdown endpoint (not part of public API)
    http_server_->Post("/internal/shutdown", [this](const httplib::Request& req, httplib::Response& res) {
        handle_shutdown(req, res);
    });
    
    // Test endpoint to verify POST works
    http_server_->Post("/api/v1/test", [](const httplib::Request& req, httplib::Response& res) {
        std::cout << "[Server] TEST POST endpoint hit!" << std::endl;
        res.set_content("{\"test\": \"ok\"}", "application/json");
    });
    
    // Setup static file serving for web UI
    setup_static_files();
    
    // Root path - serve a landing page for browser visitors
    http_server_->Get("/", [this](const httplib::Request& req, httplib::Response& res) {
        // Load the index.html file from resources/static
        std::string index_path = utils::get_resource_path("resources/static/index.html");
        std::ifstream file(index_path);
        
        if (!file.is_open()) {
            // Fallback if file not found
            res.status = 200;
            res.set_content(
                "<html><body style='font-family:sans-serif;text-align:center;padding:50px;background:#0a0a0a;color:#fff;'>"
                "<h1 style='color:#FFCC00;'>Lemonade Server</h1>"
                "<p>Server is running. Look for the lemon icon in your system tray to open the app.</p>"
                "</body></html>",
                "text/html"
            );
            return;
        }
        
        // Read the entire file
        std::stringstream buffer;
        buffer << file.rdbuf();
        std::string html = buffer.str();
        file.close();
        
        // Replace {{PORT}} placeholder with actual port
        std::string port_str = std::to_string(port_);
        size_t pos = 0;
        while ((pos = html.find("{{PORT}}", pos)) != std::string::npos) {
            html.replace(pos, 8, port_str);
            pos += port_str.length();
        }
        
        res.set_content(html, "text/html");
    });
    
    std::cout << "[Server] Routes setup complete" << std::endl;
}

void Server::setup_static_files() {
    // Determine static files directory (relative to executable)
    std::string static_dir = utils::get_resource_path("resources/static");
    
    // Root path redirects to web UI
    http_server_->Get("/", [](const httplib::Request&, httplib::Response& res) {
        res.set_redirect("/webapp.html");
    });
    
    // Special handler for webapp.html to replace template variables
    http_server_->Get("/webapp.html", [this, static_dir](const httplib::Request&, httplib::Response& res) {
        std::string webapp_path = static_dir + "/webapp.html";
        std::ifstream file(webapp_path);
        
        if (!file.is_open()) {
            std::cerr << "[Server] Could not open webapp.html at: " << webapp_path << std::endl;
            res.status = 404;
            res.set_content("{\"error\": \"webapp.html not found\"}", "application/json");
            return;
        }
        
        // Read the entire file
        std::string html_template((std::istreambuf_iterator<char>(file)), std::istreambuf_iterator<char>());
        file.close();
        
        // Get filtered models from model manager
        auto models_map = model_manager_->get_supported_models();
        
        // Convert map to JSON
        json filtered_models = json::object();
        for (const auto& [model_name, info] : models_map) {
            filtered_models[model_name] = {
                {"model_name", info.model_name},
                {"checkpoint", info.checkpoint},
                {"recipe", info.recipe},
                {"labels", info.labels},
                {"suggested", info.suggested},
                {"mmproj", info.mmproj}
            };
            
            // Add size if available
            if (info.size > 0.0) {
                filtered_models[model_name]["size"] = info.size;
            }
        }
        
        // Create JavaScript snippets
        std::string server_models_js = "<script>window.SERVER_MODELS = " + filtered_models.dump() + ";</script>";
        
        // Get platform name
        std::string platform_name;
        #ifdef _WIN32
            platform_name = "Windows";
        #elif __APPLE__
            platform_name = "Darwin";
        #elif __linux__
            platform_name = "Linux";
        #else
            platform_name = "Unknown";
        #endif
        std::string platform_js = "<script>window.PLATFORM = '" + platform_name + "';</script>";
        
        // Replace template variables
        size_t pos;
        
        // Replace {{SERVER_PORT}}
        while ((pos = html_template.find("{{SERVER_PORT}}")) != std::string::npos) {
            html_template.replace(pos, 17, std::to_string(port_));
        }
        
        // Replace {{SERVER_MODELS_JS}}
        while ((pos = html_template.find("{{SERVER_MODELS_JS}}")) != std::string::npos) {
            html_template.replace(pos, 20, server_models_js);
        }
        
        // Replace {{PLATFORM_JS}}
        while ((pos = html_template.find("{{PLATFORM_JS}}")) != std::string::npos) {
            html_template.replace(pos, 15, platform_js);
        }
        
        // Set no-cache headers
        res.set_header("Cache-Control", "no-cache, no-store, must-revalidate");
        res.set_header("Pragma", "no-cache");
        res.set_header("Expires", "0");
        res.set_content(html_template, "text/html");
    });
    
    // Serve favicon.ico from root as expected by most browsers
    http_server_->Get("/favicon.ico", [static_dir](const httplib::Request& req, httplib::Response& res) {
        std::ifstream ifs(static_dir + "/favicon.ico", std::ios::binary);
        if (ifs) {
            // Read favicon bytes to string to pass to response
            std::string content((std::istreambuf_iterator<char>(ifs)), (std::istreambuf_iterator<char>()));
            res.set_content(content, "image/x-icon");
            res.status = 200;
        } else {
            res.set_content("Favicon not found.", "text/plain");
            res.status = 404;
        }
    });

    // Mount static files directory for other files (CSS, JS, images)
    // Use /static prefix to avoid conflicts with webapp.html
    if (!http_server_->set_mount_point("/static", static_dir)) {
        std::cerr << "[Server WARNING] Could not mount static files from: " << static_dir << std::endl;
        std::cerr << "[Server] Web UI assets will not be available" << std::endl;
    } else {
        std::cout << "[Server] Static files mounted from: " << static_dir << std::endl;
    }
    
    // Override default headers for static files to include no-cache
    // This ensures the web UI always gets the latest version
    http_server_->set_file_request_handler([](const httplib::Request& req, httplib::Response& res) {
        // Add no-cache headers for static files
        res.set_header("Cache-Control", "no-cache, no-store, must-revalidate");
        res.set_header("Pragma", "no-cache");
        res.set_header("Expires", "0");
    });
}

void Server::setup_cors() {
    // Set CORS headers for all responses
    http_server_->set_default_headers({
        {"Access-Control-Allow-Origin", "*"},
        {"Access-Control-Allow-Methods", "GET, POST, PUT, DELETE, OPTIONS"},
        {"Access-Control-Allow-Headers", "Content-Type, Authorization"}
    });
    
    // Handle preflight OPTIONS requests
    http_server_->Options(".*", [](const httplib::Request&, httplib::Response& res) {
        res.status = 204;
    });
    
    // Catch-all error handler - must be last!
    http_server_->set_error_handler([](const httplib::Request& req, httplib::Response& res) {
        std::cerr << "[Server] Error " << res.status << ": " << req.method << " " << req.path << std::endl;
        
        if (res.status == 404) {
            nlohmann::json error = {
                {"error", {
                    {"message", "The requested endpoint does not exist"},
                    {"type", "not_found"},
                    {"path", req.path}
                }}
            };
            res.set_content(error.dump(), "application/json");
        } else if (res.status == 400) {
            // Log more details about 400 errors
            std::cerr << "[Server] 400 Bad Request details - Body length: " << req.body.length() 
                      << ", Content-Type: " << req.get_header_value("Content-Type") << std::endl;
            // Ensure a response is sent
            if (res.body.empty()) {
                nlohmann::json error = {
                    {"error", {
                        {"message", "Bad request"},
                        {"type", "bad_request"}
                    }}
                };
                res.set_content(error.dump(), "application/json");
            }
        }
    });
}

void Server::run() {
    std::cout << "[Server] Starting on " << host_ << ":" << port_ << std::endl;
    
    // Add request logging for ALL requests
    http_server_->set_logger([](const httplib::Request& req, const httplib::Response& res) {
        std::cout << "[Server] " << req.method << " " << req.path << " - " << res.status << std::endl;
    });
    
    running_ = true;
    http_server_->listen(host_, port_);
}

void Server::stop() {
    if (running_) {
        std::cout << "[Server] Stopping HTTP server..." << std::endl;
        http_server_->stop();
        running_ = false;
        
        // Explicitly clean up router (unload models, stop backend servers)
        if (router_) {
            std::cout << "[Server] Unloading models and stopping backend servers..." << std::endl;
            try {
                router_->unload_model();
            } catch (const std::exception& e) {
                std::cerr << "[Server] Error during cleanup: " << e.what() << std::endl;
            }
        }
        std::cout << "[Server] Cleanup complete" << std::endl;
    }
}

bool Server::is_running() const {
    return running_;
}

// Helper function for auto-loading models on inference and load endpoints
// ========================================================================
// This function is called by:
//   - handle_chat_completions() - /chat/completions endpoint
//   - handle_completions() - /completions endpoint  
//   - handle_load() - /load endpoint
//
// Behavior:
//   1. If model is already loaded: Return immediately (no-op)
//   2. If model is not downloaded: Download it (first-time use)
//   3. If model is downloaded: Use cached version (don't check HuggingFace for updates)
//
// Note: Only the /pull endpoint checks HuggingFace for updates (do_not_upgrade=false)
void Server::auto_load_model_if_needed(const std::string& requested_model) {
    // Check if this specific model is already loaded (multi-model aware)
    if (router_->is_model_loaded(requested_model)) {
        std::cout << "[Server] Model already loaded: " << requested_model << std::endl;
        return;
    }
    
    // Log the auto-loading action
    std::cout << "[Server] Auto-loading model: " << requested_model << std::endl;
    
    // Get model info
    if (!model_manager_->model_exists(requested_model)) {
        throw std::runtime_error("Model not found: " + requested_model);
    }
    
    auto info = model_manager_->get_model_info(requested_model);
    
    // Download model if not cached (first-time use)
    // IMPORTANT: Use do_not_upgrade=true to prevent checking HuggingFace for updates
    // This means:
    //   - If model is NOT downloaded: Download it from HuggingFace
    //   - If model IS downloaded: Skip HuggingFace API check entirely (use cached version)
    // Only the /pull endpoint should check for updates (uses do_not_upgrade=false)
    if (info.recipe != "flm" && !model_manager_->is_model_downloaded(requested_model)) {
        std::cout << "[Server] Model not cached, downloading from Hugging Face..." << std::endl;
        std::cout << "[Server] This may take several minutes for large models." << std::endl;
        model_manager_->download_model(requested_model, "", "", false, false, "", true);
        std::cout << "[Server] Model download complete: " << requested_model << std::endl;
        
        // CRITICAL: Refresh model info after download to get correct resolved_path
        // The resolved_path is computed based on filesystem, so we need fresh info now that files exist
        info = model_manager_->get_model_info(requested_model);
    }
    
    // Load model with do_not_upgrade=true
    // For FLM models: FastFlowLMServer will handle download internally if needed
    // For non-FLM models: Model should already be cached at this point
    router_->load_model(requested_model, info, true);
    std::cout << "[Server] Model loaded successfully: " << requested_model << std::endl;
}

void Server::handle_health(const httplib::Request& req, httplib::Response& res) {
    // For HEAD requests, just return 200 OK without processing
    if (req.method == "HEAD") {
        res.status = 200;
        return;
    }
    
    nlohmann::json response = {{"status", "ok"}};
    
    // Add version information
    response["version"] = LEMON_VERSION_STRING;
    
    // Add model loaded information like Python implementation
    std::string loaded_checkpoint = router_->get_loaded_checkpoint();
    std::string loaded_model = router_->get_loaded_model();
    
    response["checkpoint_loaded"] = loaded_checkpoint.empty() ? nlohmann::json(nullptr) : nlohmann::json(loaded_checkpoint);
    response["model_loaded"] = loaded_model.empty() ? nlohmann::json(nullptr) : nlohmann::json(loaded_model);
    
    // Multi-model support: Add all loaded models
    response["all_models_loaded"] = router_->get_all_loaded_models();
    
    // Add context size
    response["context_size"] = router_->get_ctx_size();
    
    // Add log streaming support information
    response["log_streaming"] = {
        {"sse", true},
        {"websocket", false}  // WebSocket support not yet implemented
    };
    
    res.set_content(response.dump(), "application/json");
}

void Server::handle_models(const httplib::Request& req, httplib::Response& res) {
    // For HEAD requests, just return 200 OK without processing
    if (req.method == "HEAD") {
        res.status = 200;
        return;
    }
    
    // Check if we should show all models (for CLI list command) or only downloaded (OpenAI API behavior)
    bool show_all = req.has_param("show_all") && req.get_param_value("show_all") == "true";
    
    // OPTIMIZATION: For OpenAI API mode, use get_downloaded_models() which filters first
    // Only use get_supported_models() when we need to show ALL models
    std::map<std::string, ModelInfo> models;
    if (show_all) {
        models = model_manager_->get_supported_models();
    } else {
        models = model_manager_->get_downloaded_models();
    }
    
    nlohmann::json response;
    response["data"] = nlohmann::json::array();
    response["object"] = "list";
    
    for (const auto& [model_id, model_info] : models) {
<<<<<<< HEAD
        
        nlohmann::json model_json = {
            {"id", model_id},
            {"object", "model"},
            {"created", 1234567890},
            {"owned_by", "lemonade"},
            {"checkpoint", model_info.checkpoint},
            {"recipe", model_info.recipe}
        };
        
        // Add size if available
        if (model_info.size > 0.0) {
            model_json["size"] = model_info.size;
        }
        
        // Add extra fields when showing all models (for CLI list command)
        if (show_all) {
            model_json["name"] = model_info.model_name;
            model_json["downloaded"] = model_info.downloaded;
            model_json["labels"] = model_info.labels;
            model_json["suggested"] = model_info.suggested;
        }
        
        response["data"].push_back(model_json);
=======
        response["data"].push_back(model_info_to_json(model_id, model_info));
>>>>>>> 230974db
    }
    
    res.set_content(response.dump(), "application/json");
}

nlohmann::json Server::model_info_to_json(const std::string& model_id, const ModelInfo& info) {
    nlohmann::json model_json = {
        {"id", model_id},
        {"object", "model"},
        {"created", 1234567890},
        {"owned_by", "lemonade"},
        {"checkpoint", info.checkpoint},
        {"recipe", info.recipe},
        {"downloaded", info.downloaded},
        {"suggested", info.suggested},
        {"labels", info.labels}
    };
    
    // Add size if available
    if (info.size > 0.0) {
        model_json["size"] = info.size;
    }
    
    return model_json;
}

void Server::handle_model_by_id(const httplib::Request& req, httplib::Response& res) {
    std::string model_id = req.matches[1];
    
    if (model_manager_->model_exists(model_id)) {
        auto info = model_manager_->get_model_info(model_id);
        res.set_content(model_info_to_json(model_id, info).dump(), "application/json");
    } else {
        res.status = 404;
        res.set_content("{\"error\": \"Model not found\"}", "application/json");
    }
}

void Server::handle_chat_completions(const httplib::Request& req, httplib::Response& res) {
    try {
        auto request_json = nlohmann::json::parse(req.body);
        
        // Debug: Check if tools are present
        if (request_json.contains("tools")) {
            std::cout << "[Server DEBUG] Tools present in request: " << request_json["tools"].size() << " tool(s)" << std::endl;
            std::cout << "[Server DEBUG] Tools JSON: " << request_json["tools"].dump() << std::endl;
        } else {
            std::cout << "[Server DEBUG] No tools in request" << std::endl;
        }
        
        // Handle model loading/switching
        if (request_json.contains("model")) {
            std::string requested_model = request_json["model"];
            try {
                auto_load_model_if_needed(requested_model);
            } catch (const std::exception& e) {
                std::cerr << "[Server ERROR] Failed to load model: " << e.what() << std::endl;
                res.status = 404;
                res.set_content("{\"error\": \"" + std::string(e.what()) + "\"}", "application/json");
                return;
            }
        } else if (!router_->is_model_loaded()) {
            std::cerr << "[Server ERROR] No model loaded and no model specified in request" << std::endl;
            res.status = 400;
            res.set_content("{\"error\": \"No model loaded and no model specified in request\"}", "application/json");
            return;
        }
        
        // Check if streaming is requested
        bool is_streaming = request_json.contains("stream") && request_json["stream"].get<bool>();
        
        // Use original request body - each backend (FLM, llamacpp, etc.) handles 
        // model name transformation internally via their forward methods
        std::string request_body = req.body;
        
        // Handle enable_thinking=false by prepending /no_think to last user message
        if (request_json.contains("enable_thinking") && 
            request_json["enable_thinking"].is_boolean() && 
            request_json["enable_thinking"].get<bool>() == false) {
            
            if (request_json.contains("messages") && request_json["messages"].is_array()) {
                auto& messages = request_json["messages"];
                
                // Find the last user message (iterate backwards)
                for (int i = messages.size() - 1; i >= 0; i--) {
                    if (messages[i].is_object() && 
                        messages[i].contains("role") && 
                        messages[i]["role"].is_string() && 
                        messages[i]["role"].get<std::string>() == "user") {
                        
                        // Prepend /no_think to the content
                        if (messages[i].contains("content") && messages[i]["content"].is_string()) {
                            std::string original_content = messages[i]["content"].get<std::string>();
                            messages[i]["content"] = "/no_think\n" + original_content;
                            
                            // Update request_body with modified JSON
                            request_body = request_json.dump();
                            break;
                        }
                    }
                }
            }
        }
        
        if (is_streaming) {
            try {
                // Log the HTTP request
                std::cout << "[Server] POST /api/v1/chat/completions - Streaming" << std::endl;
                
                // Set up streaming response with SSE headers
                res.set_header("Content-Type", "text/event-stream");
                res.set_header("Cache-Control", "no-cache");
                res.set_header("Connection", "keep-alive");
                res.set_header("X-Accel-Buffering", "no"); // Disable nginx buffering
                
                // Use cpp-httplib's chunked content provider for SSE streaming
                res.set_chunked_content_provider(
                    "text/event-stream",
                    [this, request_body](size_t offset, httplib::DataSink& sink) {
                        // For chunked responses, offset tracks bytes sent so far
                        // We only want to stream once when offset is 0
                        if (offset > 0) {
                            return false; // We're done after the first call
                        }
                        
                        // Use unified Router path for streaming
                        router_->chat_completion_stream(request_body, sink);
                        
                        // Return false to indicate we're done streaming
                        return false;
                    }
                );
            } catch (const std::exception& e) {
                std::cerr << "[Server ERROR] Streaming failed: " << e.what() << std::endl;
                res.status = 500;
                res.set_content("{\"error\":\"Internal server error during streaming\"}", "application/json");
            }
        } else {
            // Log the HTTP request
            std::cout << "[Server] POST /api/v1/chat/completions - ";
            
            auto response = router_->chat_completion(request_json);
            
            // Complete the log line with status
            std::cout << "200 OK" << std::endl;
            
            // Debug: Check if response contains tool_calls
            if (response.contains("choices") && response["choices"].is_array() && !response["choices"].empty()) {
                auto& first_choice = response["choices"][0];
                if (first_choice.contains("message")) {
                    auto& message = first_choice["message"];
                    if (message.contains("tool_calls")) {
                        std::cout << "[Server DEBUG] Response contains tool_calls: " << message["tool_calls"].dump() << std::endl;
                    } else {
                        std::cout << "[Server DEBUG] Response message does NOT contain tool_calls" << std::endl;
                        if (message.contains("content")) {
                            std::cout << "[Server DEBUG] Message content: " << message["content"].get<std::string>().substr(0, 200) << std::endl;
                        }
                    }
                }
            }
            
            res.set_content(response.dump(), "application/json");
            
            // Print and save telemetry for non-streaming
            // llama-server includes timing data in the response under "timings" field
            if (response.contains("timings")) {
                auto timings = response["timings"];
                int input_tokens = 0;
                int output_tokens = 0;
                double ttft_seconds = 0.0;
                double tps = 0.0;
                
                std::cout << "\n=== Telemetry ===" << std::endl;
                if (timings.contains("prompt_n")) {
                    input_tokens = timings["prompt_n"].get<int>();
                    std::cout << "Input tokens:  " << input_tokens << std::endl;
                }
                if (timings.contains("predicted_n")) {
                    output_tokens = timings["predicted_n"].get<int>();
                    std::cout << "Output tokens: " << output_tokens << std::endl;
                }
                if (timings.contains("prompt_ms")) {
                    ttft_seconds = timings["prompt_ms"].get<double>() / 1000.0;
                    std::cout << "TTFT (s):      " << std::fixed << std::setprecision(2) 
                             << ttft_seconds << std::endl;
                }
                if (timings.contains("predicted_per_second")) {
                    tps = timings["predicted_per_second"].get<double>();
                    std::cout << "TPS:           " << std::fixed << std::setprecision(2) 
                             << tps << std::endl;
                }
                std::cout << "=================" << std::endl;
                
                // Save telemetry to router
                router_->update_telemetry(input_tokens, output_tokens, ttft_seconds, tps);
            } else if (response.contains("usage")) {
                // OpenAI format uses "usage" field
                auto usage = response["usage"];
                int input_tokens = 0;
                int output_tokens = 0;
                double ttft_seconds = 0.0;
                double tps = 0.0;
                
                std::cout << "\n=== Telemetry ===" << std::endl;
                if (usage.contains("prompt_tokens")) {
                    input_tokens = usage["prompt_tokens"].get<int>();
                    std::cout << "Input tokens:  " << input_tokens << std::endl;
                }
                if (usage.contains("completion_tokens")) {
                    output_tokens = usage["completion_tokens"].get<int>();
                    std::cout << "Output tokens: " << output_tokens << std::endl;
                }
                
                // FLM format may include timing data
                if (usage.contains("prefill_duration_ttft")) {
                    ttft_seconds = usage["prefill_duration_ttft"].get<double>();
                    std::cout << "TTFT (s):      " << std::fixed << std::setprecision(2) 
                             << ttft_seconds << std::endl;
                }
                if (usage.contains("decoding_speed_tps")) {
                    tps = usage["decoding_speed_tps"].get<double>();
                    std::cout << "TPS:           " << std::fixed << std::setprecision(2) 
                             << tps << std::endl;
                }
                std::cout << "=================" << std::endl;
                
                // Save telemetry to router
                router_->update_telemetry(input_tokens, output_tokens, ttft_seconds, tps);
            }
            
            // Capture prompt_tokens from usage if available
            if (response.contains("usage")) {
                auto usage = response["usage"];
                if (usage.contains("prompt_tokens")) {
                    int prompt_tokens = usage["prompt_tokens"].get<int>();
                    router_->update_prompt_tokens(prompt_tokens);
                }
            }
        }
        
    } catch (const std::exception& e) {
        std::cerr << "[Server ERROR] Chat completion failed: " << e.what() << std::endl;
        res.status = 500;
        nlohmann::json error = {{"error", e.what()}};
        res.set_content(error.dump(), "application/json");
    }
}

void Server::handle_completions(const httplib::Request& req, httplib::Response& res) {
    try {
        auto request_json = nlohmann::json::parse(req.body);
        
        // Handle model loading/switching (same logic as chat_completions)
        if (request_json.contains("model")) {
            std::string requested_model = request_json["model"];
            try {
                auto_load_model_if_needed(requested_model);
            } catch (const std::exception& e) {
                std::cerr << "[Server ERROR] Failed to load model: " << e.what() << std::endl;
                res.status = 404;
                res.set_content("{\"error\": \"" + std::string(e.what()) + "\"}", "application/json");
                return;
            }
        } else if (!router_->is_model_loaded()) {
            std::cerr << "[Server ERROR] No model loaded and no model specified in request" << std::endl;
            res.status = 400;
            res.set_content("{\"error\": \"No model loaded and no model specified in request\"}", "application/json");
            return;
        }
        
        // Check if streaming is requested
        bool is_streaming = request_json.contains("stream") && request_json["stream"].get<bool>();
        
        // Use original request body - each backend handles model name transformation internally
        std::string request_body = req.body;
        
        if (is_streaming) {
            try {
                // Log the HTTP request
                std::cout << "[Server] POST /api/v1/completions - Streaming" << std::endl;
                
                // Set up SSE headers
                res.set_header("Content-Type", "text/event-stream");
                res.set_header("Cache-Control", "no-cache");
                res.set_header("Connection", "keep-alive");
                res.set_header("X-Accel-Buffering", "no");
                
                res.set_chunked_content_provider(
                    "text/event-stream",
                    [this, request_body](size_t offset, httplib::DataSink& sink) {
                        if (offset > 0) {
                            return false; // Already sent everything
                        }
                        
                        // Use unified Router path for streaming
                        router_->completion_stream(request_body, sink);
                        
                        return false; // Signal completion
                    }
                );
                
                std::cout << "[Server] Streaming completed - 200 OK" << std::endl;
                return;
                
            } catch (const std::exception& e) {
                std::cerr << "[Server ERROR] Streaming failed: " << e.what() << std::endl;
                res.status = 500;
                res.set_content("{\"error\": \"" + std::string(e.what()) + "\"}", "application/json");
                return;
            }
        } else {
            // Non-streaming
            auto response = router_->completion(request_json);
            
            // Check if response contains an error
            if (response.contains("error")) {
                std::cerr << "[Server] ERROR: Backend returned error response: " << response["error"].dump() << std::endl;
                res.status = 500;
                res.set_content(response.dump(), "application/json");
                return;
            }
            
            // Verify response has required fields
            if (!response.contains("choices")) {
                std::cerr << "[Server] ERROR: Response missing 'choices' field. Response: " << response.dump() << std::endl;
                res.status = 500;
                nlohmann::json error = {{"error", "Backend returned invalid response format"}};
                res.set_content(error.dump(), "application/json");
                return;
            }
            
            res.set_content(response.dump(), "application/json");
            
            // Print and save telemetry for non-streaming completions
            if (response.contains("timings")) {
                auto timings = response["timings"];
                int input_tokens = 0;
                int output_tokens = 0;
                double ttft_seconds = 0.0;
                double tps = 0.0;
                
                std::cout << "\n=== Telemetry ===" << std::endl;
                if (timings.contains("prompt_n")) {
                    input_tokens = timings["prompt_n"].get<int>();
                    std::cout << "Input tokens:  " << input_tokens << std::endl;
                }
                if (timings.contains("predicted_n")) {
                    output_tokens = timings["predicted_n"].get<int>();
                    std::cout << "Output tokens: " << output_tokens << std::endl;
                }
                if (timings.contains("prompt_ms")) {
                    ttft_seconds = timings["prompt_ms"].get<double>() / 1000.0;
                    std::cout << "TTFT (s):      " << std::fixed << std::setprecision(2) 
                             << ttft_seconds << std::endl;
                }
                if (timings.contains("predicted_per_second")) {
                    tps = timings["predicted_per_second"].get<double>();
                    std::cout << "TPS:           " << std::fixed << std::setprecision(2) 
                             << tps << std::endl;
                }
                std::cout << "=================" << std::endl;
                
                // Save telemetry to router
                router_->update_telemetry(input_tokens, output_tokens, ttft_seconds, tps);
            } else if (response.contains("usage")) {
                auto usage = response["usage"];
                int input_tokens = 0;
                int output_tokens = 0;
                double ttft_seconds = 0.0;
                double tps = 0.0;
                
                std::cout << "\n=== Telemetry ===" << std::endl;
                if (usage.contains("prompt_tokens")) {
                    input_tokens = usage["prompt_tokens"].get<int>();
                    std::cout << "Input tokens:  " << input_tokens << std::endl;
                }
                if (usage.contains("completion_tokens")) {
                    output_tokens = usage["completion_tokens"].get<int>();
                    std::cout << "Output tokens: " << output_tokens << std::endl;
                }
                
                // FLM format may include timing data
                if (usage.contains("prefill_duration_ttft")) {
                    ttft_seconds = usage["prefill_duration_ttft"].get<double>();
                    std::cout << "TTFT (s):      " << std::fixed << std::setprecision(2) 
                             << ttft_seconds << std::endl;
                }
                if (usage.contains("decoding_speed_tps")) {
                    tps = usage["decoding_speed_tps"].get<double>();
                    std::cout << "TPS:           " << std::fixed << std::setprecision(2) 
                             << tps << std::endl;
                }
                std::cout << "=================" << std::endl;
                
                // Save telemetry to router
                router_->update_telemetry(input_tokens, output_tokens, ttft_seconds, tps);
            }
            
            // Capture prompt_tokens from usage if available
            if (response.contains("usage")) {
                auto usage = response["usage"];
                if (usage.contains("prompt_tokens")) {
                    int prompt_tokens = usage["prompt_tokens"].get<int>();
                    router_->update_prompt_tokens(prompt_tokens);
                }
            }
        }
        
    } catch (const std::exception& e) {
        std::cerr << "[Server] ERROR in handle_completions: " << e.what() << std::endl;
        res.status = 500;
        nlohmann::json error = {{"error", e.what()}};
        res.set_content(error.dump(), "application/json");
    }
}

void Server::handle_embeddings(const httplib::Request& req, httplib::Response& res) {
    try {
        auto request_json = nlohmann::json::parse(req.body);
        
        // Handle model loading/switching using helper function
        if (request_json.contains("model")) {
            std::string requested_model = request_json["model"];
            auto_load_model_if_needed(requested_model);
        } else if (!router_->is_model_loaded()) {
            std::cerr << "[Server ERROR] No model loaded and no model specified in request" << std::endl;
            res.status = 400;
            res.set_content("{\"error\": \"No model loaded and no model specified in request\"}", "application/json");
            return;
        }
        
        // Call router's embeddings method
        auto response = router_->embeddings(request_json);
        res.set_content(response.dump(), "application/json");
        
    } catch (const std::exception& e) {
        std::cerr << "[Server] ERROR in handle_embeddings: " << e.what() << std::endl;
        res.status = 500;
        nlohmann::json error = {{"error", e.what()}};
        res.set_content(error.dump(), "application/json");
    }
}

void Server::handle_reranking(const httplib::Request& req, httplib::Response& res) {
    try {
        auto request_json = nlohmann::json::parse(req.body);
        
        // Handle model loading/switching using helper function
        if (request_json.contains("model")) {
            std::string requested_model = request_json["model"];
            auto_load_model_if_needed(requested_model);
        } else if (!router_->is_model_loaded()) {
            std::cerr << "[Server ERROR] No model loaded and no model specified in request" << std::endl;
            res.status = 400;
            res.set_content("{\"error\": \"No model loaded and no model specified in request\"}", "application/json");
            return;
        }
        
        // Call router's reranking method
        auto response = router_->reranking(request_json);
        res.set_content(response.dump(), "application/json");
        
    } catch (const std::exception& e) {
        std::cerr << "[Server] ERROR in handle_reranking: " << e.what() << std::endl;
        res.status = 500;
        nlohmann::json error = {{"error", e.what()}};
        res.set_content(error.dump(), "application/json");
    }
}

void Server::handle_responses(const httplib::Request& req, httplib::Response& res) {
    try {
        auto request_json = nlohmann::json::parse(req.body);
        
        // Handle model loading/switching using helper function
        if (request_json.contains("model")) {
            std::string requested_model = request_json["model"];
            auto_load_model_if_needed(requested_model);
        } else if (!router_->is_model_loaded()) {
            std::cerr << "[Server ERROR] No model loaded and no model specified in request" << std::endl;
            res.status = 400;
            res.set_content("{\"error\": \"No model loaded and no model specified in request\"}", "application/json");
            return;
        }
        
        // Check if current model supports responses API (only oga-* recipes)
        std::string loaded_recipe = router_->get_loaded_recipe();
        if (loaded_recipe.find("oga-") == std::string::npos && loaded_recipe != "oga") {
            std::cerr << "[Server ERROR] Responses API not supported for recipe: " << loaded_recipe << std::endl;
            res.status = 422;
            nlohmann::json error_response = {
                {"error", {
                    {"message", "Responses API not supported for recipe: " + loaded_recipe},
                    {"type", "unsupported_recipe"},
                    {"code", "responses_not_supported"}
                }}
            };
            res.set_content(error_response.dump(), "application/json");
            return;
        }
        
        // Check if streaming is requested
        bool is_streaming = request_json.contains("stream") && request_json["stream"].get<bool>();
        
        if (is_streaming) {
            try {
                std::cout << "[Server] POST /api/v1/responses - Streaming" << std::endl;
                
                // Set up streaming response with SSE headers
                res.set_header("Content-Type", "text/event-stream");
                res.set_header("Cache-Control", "no-cache");
                res.set_header("Connection", "keep-alive");
                res.set_header("X-Accel-Buffering", "no");
                
                // Use cpp-httplib's chunked content provider for SSE streaming
                res.set_chunked_content_provider(
                    "text/event-stream",
                    [this, request_body = req.body](size_t offset, httplib::DataSink& sink) {
                        if (offset > 0) {
                            return false; // Only stream once
                        }
                        
                        // Use unified Router path for streaming
                        router_->responses_stream(request_body, sink);
                        
                        return false;
                    }
                );
            } catch (const std::exception& e) {
                std::cerr << "[Server ERROR] Streaming failed: " << e.what() << std::endl;
                res.status = 500;
                res.set_content("{\"error\":\"Internal server error during streaming\"}", "application/json");
            }
        } else {
            std::cout << "[Server] POST /api/v1/responses - Non-streaming" << std::endl;
            
            auto response = router_->responses(request_json);
            
            std::cout << "200 OK" << std::endl;
            res.set_content(response.dump(), "application/json");
        }
        
    } catch (const std::exception& e) {
        std::cerr << "[Server] ERROR in handle_responses: " << e.what() << std::endl;
        res.status = 500;
        nlohmann::json error = {{"error", e.what()}};
        res.set_content(error.dump(), "application/json");
    }
}

void Server::handle_pull(const httplib::Request& req, httplib::Response& res) {
    try {
        auto request_json = nlohmann::json::parse(req.body);
        // Accept both "model" and "model_name" for compatibility
        std::string model_name = request_json.contains("model") ? 
            request_json["model"].get<std::string>() : 
            request_json["model_name"].get<std::string>();
        
        // Extract optional parameters
        std::string checkpoint = request_json.value("checkpoint", "");
        std::string recipe = request_json.value("recipe", "");
        bool reasoning = request_json.value("reasoning", false);
        bool vision = request_json.value("vision", false);
        bool embedding = request_json.value("embedding", false);
        bool reranking = request_json.value("reranking", false);
        std::string mmproj = request_json.value("mmproj", "");
        bool do_not_upgrade = request_json.value("do_not_upgrade", false);
        bool stream = request_json.value("stream", false);
        
        std::cout << "[Server] Pulling model: " << model_name << std::endl;
        if (!checkpoint.empty()) {
            std::cout << "[Server]   checkpoint: " << checkpoint << std::endl;
        }
        if (!recipe.empty()) {
            std::cout << "[Server]   recipe: " << recipe << std::endl;
        }
        
        if (stream) {
            // SSE streaming mode - send progress events
            res.set_header("Content-Type", "text/event-stream");
            res.set_header("Cache-Control", "no-cache");
            res.set_header("Connection", "keep-alive");
            res.set_header("X-Accel-Buffering", "no");
            
            res.set_chunked_content_provider(
                "text/event-stream",
                [this, model_name, checkpoint, recipe, reasoning, vision, 
                 embedding, reranking, mmproj, do_not_upgrade](size_t offset, httplib::DataSink& sink) {
                    if (offset > 0) {
                        return false; // Already sent everything
                    }
                    
                    try {
                        // Create progress callback that emits SSE events
                        DownloadProgressCallback progress_cb = [&sink](const DownloadProgress& p) {
                            nlohmann::json event_data;
                            event_data["file"] = p.file;
                            event_data["file_index"] = p.file_index;
                            event_data["total_files"] = p.total_files;
                            // Explicitly cast to uint64_t for proper JSON serialization
                            event_data["bytes_downloaded"] = static_cast<uint64_t>(p.bytes_downloaded);
                            event_data["bytes_total"] = static_cast<uint64_t>(p.bytes_total);
                            event_data["percent"] = p.percent;
                            
                            if (p.complete) {
                                std::string event = "event: complete\ndata: " + event_data.dump() + "\n\n";
                                sink.write(event.c_str(), event.size());
                            } else {
                                std::string event = "event: progress\ndata: " + event_data.dump() + "\n\n";
                                sink.write(event.c_str(), event.size());
                            }
                        };
                        
                        model_manager_->download_model(model_name, checkpoint, recipe,
                                                      reasoning, vision, embedding, reranking, 
                                                      mmproj, do_not_upgrade, progress_cb);
                        
                    } catch (const std::exception& e) {
                        // Send error event
                        nlohmann::json error_data = {{"error", e.what()}};
                        std::string event = "event: error\ndata: " + error_data.dump() + "\n\n";
                        sink.write(event.c_str(), event.size());
                    }
                    
                    return false; // Signal completion
                });
        } else {
            // Legacy synchronous mode - blocks until complete
            model_manager_->download_model(model_name, checkpoint, recipe, 
                                          reasoning, vision, embedding, reranking, mmproj, do_not_upgrade);
            
            nlohmann::json response = {{"status", "success"}, {"model_name", model_name}};
            res.set_content(response.dump(), "application/json");
        }
        
    } catch (const std::exception& e) {
        std::cerr << "[Server] ERROR in handle_pull: " << e.what() << std::endl;
        res.status = 500;
        nlohmann::json error = {{"error", e.what()}};
        res.set_content(error.dump(), "application/json");
    }
}

void Server::handle_load(const httplib::Request& req, httplib::Response& res) {
    auto thread_id = std::this_thread::get_id();
    std::cout << "[Server DEBUG] ===== LOAD ENDPOINT ENTERED (Thread: " << thread_id << ") =====" << std::endl;
    std::cout.flush();
    try {
        auto request_json = nlohmann::json::parse(req.body);
        std::string model_name = request_json["model_name"];
        
        // Extract optional per-model settings (defaults to -1 / empty = use Router defaults)
        int ctx_size = request_json.value("ctx_size", -1);
        std::string llamacpp_backend = request_json.value("llamacpp_backend", "");
        std::string llamacpp_args = request_json.value("llamacpp_args", "");
        
        std::cout << "[Server] Loading model: " << model_name;
        if (ctx_size > 0) std::cout << " (ctx_size=" << ctx_size << ")";
        if (!llamacpp_backend.empty()) std::cout << " (backend=" << llamacpp_backend << ")";
        if (!llamacpp_args.empty()) std::cout << " (args=" << llamacpp_args << ")";
        std::cout << std::endl;
        
        // Check if model is already loaded (early return optimization)
        std::string loaded_model = router_->get_loaded_model();
        if (loaded_model == model_name) {
            std::cout << "[Server] Model already loaded: " << model_name << std::endl;
            auto info = model_manager_->get_model_info(model_name);
            nlohmann::json response = {
                {"status", "success"},
                {"model_name", model_name},
                {"checkpoint", info.checkpoint},
                {"recipe", info.recipe},
                {"message", "Model already loaded"}
            };
            res.set_content(response.dump(), "application/json");
            return;
        }
        
        // Get model info
        if (!model_manager_->model_exists(model_name)) {
            throw std::runtime_error("Model not found: " + model_name);
        }
        
        auto info = model_manager_->get_model_info(model_name);
        
        // Download model if needed (first-time use)
        if (!info.downloaded) {
            std::cout << "[Server] Model not downloaded, downloading..." << std::endl;
            model_manager_->download_model(model_name);
            info = model_manager_->get_model_info(model_name);
        }
        
        // Load model with optional per-model settings
        router_->load_model(model_name, info, true, ctx_size, llamacpp_backend, llamacpp_args);
        
        // Return success response
        nlohmann::json response = {
            {"status", "success"},
            {"model_name", model_name},
            {"checkpoint", info.checkpoint},
            {"recipe", info.recipe}
        };
        res.set_content(response.dump(), "application/json");
        
    } catch (const std::exception& e) {
        std::cerr << "[Server ERROR] Failed to load model: " << e.what() << std::endl;
        res.status = 500;
        nlohmann::json error = {{"error", e.what()}};
        res.set_content(error.dump(), "application/json");
    }
}

void Server::handle_unload(const httplib::Request& req, httplib::Response& res) {
    try {
        std::cout << "[Server] Unload request received" << std::endl;
        std::cout << "[Server] Request method: " << req.method << ", body length: " << req.body.length() << std::endl;
        std::cout << "[Server] Content-Type: " << req.get_header_value("Content-Type") << std::endl;
        
        // Multi-model support: Optional model_name parameter
        std::string model_name;
        if (!req.body.empty()) {
            try {
                auto request_json = nlohmann::json::parse(req.body);
                if (request_json.contains("model_name") && request_json["model_name"].is_string()) {
                    model_name = request_json["model_name"].get<std::string>();
                } else if (request_json.contains("model") && request_json["model"].is_string()) {
                    model_name = request_json["model"].get<std::string>();
                }
            } catch (...) {
                // Ignore parse errors, just unload all
            }
        }
        
        router_->unload_model(model_name);  // Empty string = unload all
        
        if (model_name.empty()) {
            std::cout << "[Server] All models unloaded successfully" << std::endl;
            nlohmann::json response = {
                {"status", "success"},
                {"message", "All models unloaded successfully"}
            };
            res.status = 200;
            res.set_content(response.dump(), "application/json");
        } else {
            std::cout << "[Server] Model '" << model_name << "' unloaded successfully" << std::endl;
            nlohmann::json response = {
                {"status", "success"},
                {"message", "Model unloaded successfully"},
                {"model_name", model_name}
            };
            res.status = 200;
            res.set_content(response.dump(), "application/json");
        }
    } catch (const std::exception& e) {
        std::cerr << "[Server ERROR] Unload failed: " << e.what() << std::endl;
        
        // Check if error is "Model not loaded" for 404
        std::string error_msg = e.what();
        if (error_msg.find("not loaded") != std::string::npos) {
            res.status = 404;
        } else {
            res.status = 500;
        }
        
        nlohmann::json error = {{"error", e.what()}};
        res.set_content(error.dump(), "application/json");
    }
}

void Server::handle_delete(const httplib::Request& req, httplib::Response& res) {
    try {
        auto request_json = nlohmann::json::parse(req.body);
        // Accept both "model" and "model_name" for compatibility
        std::string model_name = request_json.contains("model") ? 
            request_json["model"].get<std::string>() : 
            request_json["model_name"].get<std::string>();
        
        std::cout << "[Server] Deleting model: " << model_name << std::endl;
        model_manager_->delete_model(model_name);
        
        nlohmann::json response = {
            {"status", "success"}, 
            {"message", "Deleted model: " + model_name}
        };
        res.set_content(response.dump(), "application/json");
        
    } catch (const std::exception& e) {
        std::cerr << "[Server] ERROR in handle_delete: " << e.what() << std::endl;
        
        // Check if this is a "Model not found" error (return 422)
        std::string error_msg = e.what();
        if (error_msg.find("Model not found") != std::string::npos ||
            error_msg.find("not supported") != std::string::npos) {
            res.status = 422;
        } else {
            res.status = 500;
        }
        
        nlohmann::json error = {{"error", e.what()}};
        res.set_content(error.dump(), "application/json");
    }
}

void Server::handle_params(const httplib::Request& req, httplib::Response& res) {
    try {
        // Update model parameters (stub for now)
        nlohmann::json response = {{"status", "success"}};
        res.set_content(response.dump(), "application/json");
    } catch (const std::exception& e) {
        std::cerr << "[Server] ERROR in handle_params: " << e.what() << std::endl;
        res.status = 500;
        nlohmann::json error = {{"error", e.what()}};
        res.set_content(error.dump(), "application/json");
    }
}

void Server::handle_add_local_model(const httplib::Request& req, httplib::Response& res) {
    try {
        std::cout << "[Server] Add local model request received" << std::endl;
        
        // Validate that this is a multipart form request
        if (!req.is_multipart_form_data()) {
            res.status = 400;
            nlohmann::json error = {{"error", "Request must be multipart/form-data"}};
            res.set_content(error.dump(), "application/json");
            return;
        }
        
        // Extract form fields
        std::string model_name;
        std::string checkpoint;
        std::string recipe;
        std::string mmproj;
        bool reasoning = false;
        bool vision = false;
        bool embedding = false;
        bool reranking = false;
        
        // Parse form fields
        if (req.form.has_field("model_name")) {
            model_name = req.form.get_field("model_name");
        }
        if (req.form.has_field("checkpoint")) {
            checkpoint = req.form.get_field("checkpoint");
        }
        if (req.form.has_field("recipe")) {
            recipe = req.form.get_field("recipe");
        }
        if (req.form.has_field("mmproj")) {
            mmproj = req.form.get_field("mmproj");
        }
        if (req.form.has_field("reasoning")) {
            std::string reasoning_str = req.form.get_field("reasoning");
            reasoning = (reasoning_str == "true" || reasoning_str == "True" || reasoning_str == "1");
        }
        if (req.form.has_field("vision")) {
            std::string vision_str = req.form.get_field("vision");
            vision = (vision_str == "true" || vision_str == "True" || vision_str == "1");
        }
        if (req.form.has_field("embedding")) {
            std::string embedding_str = req.form.get_field("embedding");
            embedding = (embedding_str == "true" || embedding_str == "True" || embedding_str == "1");
        }
        if (req.form.has_field("reranking")) {
            std::string reranking_str = req.form.get_field("reranking");
            reranking = (reranking_str == "true" || reranking_str == "True" || reranking_str == "1");
        }
        
        std::cout << "[Server] Model name: " << model_name << std::endl;
        std::cout << "[Server] Recipe: " << recipe << std::endl;
        std::cout << "[Server] Checkpoint: " << checkpoint << std::endl;
        
        // Validate required fields
        if (model_name.empty() || recipe.empty()) {
            res.status = 400;
            nlohmann::json error = {{"error", "model_name and recipe are required"}};
            res.set_content(error.dump(), "application/json");
            return;
        }
        
        // Validate model name starts with "user."
        if (model_name.substr(0, 5) != "user.") {
            res.status = 400;
            nlohmann::json error = {{"error", "Model name must start with 'user.'"}};
            res.set_content(error.dump(), "application/json");
            return;
        }
        
        // Validate recipe
        std::vector<std::string> valid_recipes = {"llamacpp", "oga-npu", "oga-hybrid", "oga-cpu"};
        if (std::find(valid_recipes.begin(), valid_recipes.end(), recipe) == valid_recipes.end()) {
            res.status = 400;
            nlohmann::json error = {{"error", "Invalid recipe. Must be one of: llamacpp, oga-npu, oga-hybrid, oga-cpu"}};
            res.set_content(error.dump(), "application/json");
            return;
        }
        
        // Check if model files are provided
        const auto& files = req.form.files;
        if (files.empty()) {
            res.status = 400;
            nlohmann::json error = {{"error", "No model files provided for upload"}};
            res.set_content(error.dump(), "application/json");
            return;
        }
        
        // For llamacpp, ensure at least one .gguf file is present
        if (recipe == "llamacpp") {
            bool has_gguf = false;
            for (const auto& file_pair : files) {
                std::string filename = file_pair.second.filename;
                std::transform(filename.begin(), filename.end(), filename.begin(), ::tolower);
                if (filename.find(".gguf") != std::string::npos) {
                    has_gguf = true;
                    break;
                }
            }
            if (!has_gguf) {
                res.status = 400;
                nlohmann::json error = {{"error", "At least one .gguf file is required for llamacpp"}};
                res.set_content(error.dump(), "application/json");
                return;
            }
        }
        
        // Check if model name already exists
        if (model_manager_->model_exists(model_name)) {
            res.status = 409;
            nlohmann::json error = {{"error", "Model name '" + model_name + "' already exists. Please use a different name."}};
            res.set_content(error.dump(), "application/json");
            return;
        }
        
        // Get HF cache directory
        std::string hf_cache = model_manager_->get_hf_cache_dir();
        
        // Create model directory in HF cache
        std::string model_name_clean = model_name.substr(5); // Remove "user." prefix
        std::string repo_cache_name = model_name_clean;
        // Replace / with --
        std::replace(repo_cache_name.begin(), repo_cache_name.end(), '/', '-');
        
        std::string snapshot_path = hf_cache + "/models--" + repo_cache_name;
        std::cout << "[Server] Creating directory: " << snapshot_path << std::endl;
        
        // Create directories
        std::filesystem::create_directories(snapshot_path);
        
        // Extract variant from checkpoint field if provided
        std::string variant;
        if (!checkpoint.empty() && checkpoint.find(':') != std::string::npos) {
            size_t colon_pos = checkpoint.find(':');
            variant = checkpoint.substr(colon_pos + 1);
        }
        
        // Save uploaded files
        std::cout << "[Server] Saving " << files.size() << " uploaded files..." << std::endl;
        for (const auto& file_pair : files) {
            // Skip form fields (model_name, recipe, etc.)
            if (file_pair.first != "model_files") {
                continue;
            }
            
            const auto& file = file_pair.second;
            std::string filename = file.filename;
            std::cout << "[Server]   Processing file: " << filename << std::endl;
            
            // Extract relative path from filename (browser sends folder/file.ext)
            std::string file_path;
            size_t first_slash = filename.find('/');
            if (first_slash != std::string::npos) {
                // Has folder structure - use everything after first slash
                file_path = snapshot_path + "/" + filename.substr(first_slash + 1);
            } else {
                // No folder structure - save directly
                file_path = snapshot_path + "/" + filename;
            }
            
            // Create parent directories
            std::filesystem::path parent_dir = std::filesystem::path(file_path).parent_path();
            std::filesystem::create_directories(parent_dir);
            
            // Write file
            std::ofstream out(file_path, std::ios::binary);
            if (!out) {
                throw std::runtime_error("Failed to create file: " + file_path);
            }
            out.write(file.content.c_str(), file.content.size());
            out.close();
            
            std::cout << "[Server]     Saved to: " << file_path << std::endl;
        }
        
        // Resolve actual file paths after upload
        std::string resolved_checkpoint;
        std::string resolved_mmproj;
        
        // For OGA models, find genai_config.json
        if (recipe.find("oga-") == 0) {
            for (const auto& entry : std::filesystem::recursive_directory_iterator(snapshot_path)) {
                if (entry.is_regular_file() && entry.path().filename() == "genai_config.json") {
                    resolved_checkpoint = entry.path().parent_path().string();
                    break;
                }
            }
            if (resolved_checkpoint.empty()) {
                resolved_checkpoint = snapshot_path;
            }
        }
        // For llamacpp models, find the GGUF file
        else if (recipe == "llamacpp") {
            std::string gguf_file_found;
            
            // If variant is specified, look for that specific file
            if (!variant.empty()) {
                std::string search_term = variant;
                if (variant.find(".gguf") == std::string::npos) {
                    search_term = variant + ".gguf";
                }
                
                for (const auto& entry : std::filesystem::recursive_directory_iterator(snapshot_path)) {
                    if (entry.is_regular_file() && entry.path().filename() == search_term) {
                        gguf_file_found = entry.path().string();
                        break;
                    }
                }
            }
            
            // If no variant or variant not found, search for any .gguf file (excluding mmproj)
            if (gguf_file_found.empty()) {
                for (const auto& entry : std::filesystem::recursive_directory_iterator(snapshot_path)) {
                    if (entry.is_regular_file()) {
                        std::string filename = entry.path().filename().string();
                        std::string filename_lower = filename;
                        std::transform(filename_lower.begin(), filename_lower.end(), filename_lower.begin(), ::tolower);
                        
                        if (filename_lower.find(".gguf") != std::string::npos && 
                            filename_lower.find("mmproj") == std::string::npos) {
                            gguf_file_found = entry.path().string();
                            break;
                        }
                    }
                }
            }
            
            resolved_checkpoint = gguf_file_found.empty() ? snapshot_path : gguf_file_found;
        }
        
        // Search for mmproj file if provided
        if (!mmproj.empty()) {
            for (const auto& entry : std::filesystem::recursive_directory_iterator(snapshot_path)) {
                if (entry.is_regular_file() && entry.path().filename() == mmproj) {
                    resolved_mmproj = entry.path().string();
                    break;
                }
            }
        }
        
        // Build checkpoint for registration - store as relative path from HF cache
        std::string checkpoint_to_register;
        if (!resolved_checkpoint.empty()) {
            std::filesystem::path rel = std::filesystem::relative(resolved_checkpoint, hf_cache);
            checkpoint_to_register = rel.string();
        } else {
            // Fallback if no files found - use directory path
            checkpoint_to_register = "models--" + repo_cache_name;
        }
        
        std::cout << "[Server] Registering model with checkpoint: " << checkpoint_to_register << std::endl;
        
        // Register the model with source="local_upload" to mark it as locally uploaded
        model_manager_->register_user_model(
            model_name,
            checkpoint_to_register,
            recipe,
            reasoning,
            vision,
            embedding,
            reranking,
            resolved_mmproj.empty() ? mmproj : resolved_mmproj,
            "local_upload"
        );
        
        std::cout << "[Server] Model registered successfully" << std::endl;
        
        nlohmann::json response = {
            {"status", "success"},
            {"message", "Model " + model_name + " uploaded and registered successfully"}
        };
        res.set_content(response.dump(), "application/json");
        
    } catch (const std::exception& e) {
        std::cerr << "[Server] ERROR in handle_add_local_model: " << e.what() << std::endl;
        res.status = 500;
        nlohmann::json error = {{"error", "Failed to upload model: " + std::string(e.what())}};
        res.set_content(error.dump(), "application/json");
    }
}

void Server::handle_stats(const httplib::Request& req, httplib::Response& res) {
    // For HEAD requests, just return 200 OK without processing
    if (req.method == "HEAD") {
        res.status = 200;
        return;
    }
    
    try {
        auto stats = router_->get_stats();
        res.set_content(stats.dump(), "application/json");
    } catch (const std::exception& e) {
        std::cerr << "[Server] ERROR in handle_stats: " << e.what() << std::endl;
        res.status = 500;
        nlohmann::json error = {{"error", e.what()}};
        res.set_content(error.dump(), "application/json");
    }
}

void Server::handle_system_info(const httplib::Request& req, httplib::Response& res) {
    // For HEAD requests, just return 200 OK without processing
    if (req.method == "HEAD") {
        res.status = 200;
        return;
    }
    
    // Get verbose parameter from query string (default to false)
    bool verbose = false;
    if (req.has_param("verbose")) {
        std::string verbose_param = req.get_param_value("verbose");
        std::transform(verbose_param.begin(), verbose_param.end(), verbose_param.begin(), ::tolower);
        verbose = (verbose_param == "true" || verbose_param == "1");
    }
    
    // Get system info - this function handles all errors internally and never throws
    nlohmann::json system_info = SystemInfoCache::get_system_info_with_cache(verbose);
    res.set_content(system_info.dump(), "application/json");
}

void Server::handle_log_level(const httplib::Request& req, httplib::Response& res) {
    try {
        auto request_json = nlohmann::json::parse(req.body);
        log_level_ = request_json["level"];
        
        nlohmann::json response = {{"status", "success"}, {"level", log_level_}};
        res.set_content(response.dump(), "application/json");
    } catch (const std::exception& e) {
        std::cerr << "[Server] ERROR in handle_log_level: " << e.what() << std::endl;
        res.status = 500;
        nlohmann::json error = {{"error", e.what()}};
        res.set_content(error.dump(), "application/json");
    }
}

void Server::handle_shutdown(const httplib::Request& req, httplib::Response& res) {
    std::cout << "[Server] Shutdown request received" << std::endl;
    
    nlohmann::json response = {{"status", "shutting down"}};
    res.set_content(response.dump(), "application/json");
    
    // Stop the server asynchronously to allow response to be sent
    std::thread([this]() {
        std::this_thread::sleep_for(std::chrono::milliseconds(100));
        std::cout << "[Server] Stopping server..." << std::endl;
        std::cout.flush();
        stop();
        
        // Graceful shutdown with timeout: explicitly unload models and stop backend servers
        if (router_) {
            std::cout << "[Server] Unloading models and stopping backend servers..." << std::endl;
            std::cout.flush();
            
            // Just call unload_model directly - keep it simple
            try {
                router_->unload_model();
                std::cout << "[Server] Cleanup completed successfully" << std::endl;
                std::cout.flush();
            } catch (const std::exception& e) {
                std::cerr << "[Server] Error during unload: " << e.what() << std::endl;
                std::cerr.flush();
            }
        }
        
        // Force process exit - just use standard exit()
        std::cout << "[Server] Calling exit(0)..." << std::endl;
        std::cout.flush();
        std::exit(0);
    }).detach();
}

void Server::handle_logs_stream(const httplib::Request& req, httplib::Response& res) {
    // Check if log file exists
    if (log_file_path_.empty() || !std::filesystem::exists(log_file_path_)) {
        std::cerr << "[Server] Log file not found: " << log_file_path_ << std::endl;
        std::cerr << "[Server] Note: Log streaming only works when server is launched via tray/ServerManager" << std::endl;
        res.status = 404;
        nlohmann::json error = {
            {"error", "Log file not found. Log streaming requires server to be launched via tray application."},
            {"path", log_file_path_},
            {"note", "When running directly, logs appear in console instead."}
        };
        res.set_content(error.dump(), "application/json");
        return;
    }
    
    std::cout << "[Server] Starting log stream for: " << log_file_path_ << std::endl;
    
    // Set SSE headers
    res.set_header("Content-Type", "text/event-stream");
    res.set_header("Cache-Control", "no-cache");
    res.set_header("Connection", "keep-alive");
    res.set_header("X-Accel-Buffering", "no");
    
    // Use chunked streaming
    res.set_chunked_content_provider(
        "text/event-stream",
        [this](size_t offset, httplib::DataSink& sink) {
            // Thread-local state for this connection
            static thread_local std::unique_ptr<std::ifstream> log_stream;
            static thread_local std::streampos last_pos = 0;
            
            if (offset == 0) {
                // First call: open file and read from beginning
                log_stream = std::make_unique<std::ifstream>(
                    log_file_path_, 
                    std::ios::in
                );
                
                if (!log_stream->is_open()) {
                    std::cerr << "[Server] Failed to open log file for streaming" << std::endl;
                    return false;
                }
                
                // Start from beginning
                log_stream->seekg(0, std::ios::beg);
                last_pos = 0;
                
                std::cout << "[Server] Log stream connection opened" << std::endl;
            }
            
            // Seek to last known position
            log_stream->seekg(last_pos);
            
            std::string line;
            bool sent_data = false;
            int lines_sent = 0;
            
            // Read and send new lines
            while (std::getline(*log_stream, line)) {
                // Format as SSE: "data: <line>\n\n"
                std::string sse_msg = "data: " + line + "\n\n";
                
                if (!sink.write(sse_msg.c_str(), sse_msg.length())) {
                    std::cout << "[Server] Log stream client disconnected" << std::endl;
                    return false;  // Client disconnected
                }
                
                sent_data = true;
                lines_sent++;
                
                // CRITICAL: Update position after each successful line read
                // Must do this BEFORE hitting EOF, because tellg() returns -1 at EOF!
                last_pos = log_stream->tellg();
            }
            
            // Clear EOF and any other error flags so we can continue reading on next poll
            log_stream->clear();
            
            // Send heartbeat if no data (keeps connection alive)
            if (!sent_data) {
                const char* heartbeat = ": heartbeat\n\n";
                if (!sink.write(heartbeat, strlen(heartbeat))) {
                    std::cout << "[Server] Log stream client disconnected during heartbeat" << std::endl;
                    return false;
                }
            }
            
            // Sleep briefly before next poll
            std::this_thread::sleep_for(std::chrono::milliseconds(500));
            
            return true;  // Keep streaming
        }
    );
}

} // namespace lemon
<|MERGE_RESOLUTION|>--- conflicted
+++ resolved
@@ -559,34 +559,7 @@
     response["object"] = "list";
     
     for (const auto& [model_id, model_info] : models) {
-<<<<<<< HEAD
-        
-        nlohmann::json model_json = {
-            {"id", model_id},
-            {"object", "model"},
-            {"created", 1234567890},
-            {"owned_by", "lemonade"},
-            {"checkpoint", model_info.checkpoint},
-            {"recipe", model_info.recipe}
-        };
-        
-        // Add size if available
-        if (model_info.size > 0.0) {
-            model_json["size"] = model_info.size;
-        }
-        
-        // Add extra fields when showing all models (for CLI list command)
-        if (show_all) {
-            model_json["name"] = model_info.model_name;
-            model_json["downloaded"] = model_info.downloaded;
-            model_json["labels"] = model_info.labels;
-            model_json["suggested"] = model_info.suggested;
-        }
-        
-        response["data"].push_back(model_json);
-=======
         response["data"].push_back(model_info_to_json(model_id, model_info));
->>>>>>> 230974db
     }
     
     res.set_content(response.dump(), "application/json");
