#include "lemon/server.h"
#include "lemon/utils/json_utils.h"
#include "lemon/utils/http_client.h"
#include "lemon/utils/path_utils.h"
#include "lemon/streaming_proxy.h"
#include "lemon/system_info.h"
#include "lemon/version.h"
#include <iostream>
#include <iomanip>
#include <sstream>
#include <fstream>
#include <memory>
#include <thread>
#include <mutex>
#include <condition_variable>
#include <atomic>
#include <queue>
#include <filesystem>
#include <algorithm>

#ifdef _WIN32
#include <windows.h>
#endif

namespace fs = std::filesystem;

namespace lemon {

Server::Server(int port, const std::string& host, const std::string& log_level,
               int ctx_size, bool tray, const std::string& llamacpp_backend,
               const std::string& llamacpp_args, int max_llm_models,
               int max_embedding_models, int max_reranking_models)
    : port_(port), host_(host), log_level_(log_level), ctx_size_(ctx_size),
      tray_(tray), llamacpp_backend_(llamacpp_backend), llamacpp_args_(llamacpp_args),
      running_(false) {
    
    // Detect log file path (same location as tray uses)
    // NOTE: The ServerManager is responsible for redirecting stdout/stderr to this file
    // This server only READS from the file for the SSE streaming endpoint
#ifdef _WIN32
    char temp_path[MAX_PATH];
    GetTempPathA(MAX_PATH, temp_path);
    log_file_path_ = std::string(temp_path) + "lemonade-server.log";
#else
    log_file_path_ = "/tmp/lemonade-server.log";
#endif
    
    http_server_ = std::make_unique<httplib::Server>();
    
    // CRITICAL: Enable multi-threading so the server can handle concurrent requests
    // Without this, the server is single-threaded and blocks on long operations
    http_server_->new_task_queue = [] { 
        std::cout << "[Server DEBUG] Creating new thread pool with 8 threads" << std::endl;
        return new httplib::ThreadPool(8);
    };
    
    std::cout << "[Server] HTTP server initialized with thread pool (8 threads)" << std::endl;
    
    model_manager_ = std::make_unique<ModelManager>();
    router_ = std::make_unique<Router>(ctx_size, llamacpp_backend, log_level, llamacpp_args, 
                                       model_manager_.get(), max_llm_models, 
                                       max_embedding_models, max_reranking_models);
    
    if (log_level_ == "debug" || log_level_ == "trace") {
        std::cout << "[Server] Debug logging enabled - subprocess output will be visible" << std::endl;
    }
    
    setup_routes();
}

Server::~Server() {
    stop();
}

void Server::setup_routes() {
    // Add pre-routing handler to log ALL incoming requests
    http_server_->set_pre_routing_handler([this](const httplib::Request& req, httplib::Response& res) {
        std::cout << "[Server PRE-ROUTE] " << req.method << " " << req.path << std::endl;
        std::cout.flush();
        return httplib::Server::HandlerResponse::Unhandled;
    });
    
    // Setup CORS for all routes
    setup_cors();
    
    // Helper lambda to register routes for both v0 and v1
    auto register_get = [this](const std::string& endpoint, 
                               std::function<void(const httplib::Request&, httplib::Response&)> handler) {
        http_server_->Get("/api/v0/" + endpoint, handler);
        http_server_->Get("/api/v1/" + endpoint, handler);
    };
    
    auto register_post = [this](const std::string& endpoint, 
                                std::function<void(const httplib::Request&, httplib::Response&)> handler) {
        http_server_->Post("/api/v0/" + endpoint, handler);
        http_server_->Post("/api/v1/" + endpoint, handler);
        // Also register as GET for HEAD request support (HEAD uses GET handler)
        // Return 405 Method Not Allowed (endpoint exists but wrong method)
        http_server_->Get("/api/v0/" + endpoint, [](const httplib::Request&, httplib::Response& res) {
            res.status = 405;
            res.set_content("{\"error\": \"Method Not Allowed. Use POST for this endpoint\"}", "application/json");
        });
        http_server_->Get("/api/v1/" + endpoint, [](const httplib::Request&, httplib::Response& res) {
            res.status = 405;
            res.set_content("{\"error\": \"Method Not Allowed. Use POST for this endpoint\"}", "application/json");
        });
    };
    
    // Health check
    register_get("health", [this](const httplib::Request& req, httplib::Response& res) {
        handle_health(req, res);
    });
    
    // Models endpoints
    register_get("models", [this](const httplib::Request& req, httplib::Response& res) {
        handle_models(req, res);
    });
    
    // Model by ID (need to register for both versions with regex)
    http_server_->Get(R"(/api/v0/models/(.+))", [this](const httplib::Request& req, httplib::Response& res) {
        handle_model_by_id(req, res);
    });
    http_server_->Get(R"(/api/v1/models/(.+))", [this](const httplib::Request& req, httplib::Response& res) {
        handle_model_by_id(req, res);
    });
    
    // Chat completions (OpenAI compatible)
    register_post("chat/completions", [this](const httplib::Request& req, httplib::Response& res) {
        handle_chat_completions(req, res);
    });
    
    // Completions
    register_post("completions", [this](const httplib::Request& req, httplib::Response& res) {
        handle_completions(req, res);
    });
    
    // Embeddings
    register_post("embeddings", [this](const httplib::Request& req, httplib::Response& res) {
        handle_embeddings(req, res);
    });
    
    // Reranking
    register_post("reranking", [this](const httplib::Request& req, httplib::Response& res) {
        handle_reranking(req, res);
    });
    
    // Responses endpoint
    register_post("responses", [this](const httplib::Request& req, httplib::Response& res) {
        handle_responses(req, res);
    });
    
    // Model management endpoints
    register_post("pull", [this](const httplib::Request& req, httplib::Response& res) {
        handle_pull(req, res);
    });
    
    register_post("load", [this](const httplib::Request& req, httplib::Response& res) {
        handle_load(req, res);
    });
    
    register_post("unload", [this](const httplib::Request& req, httplib::Response& res) {
        handle_unload(req, res);
    });
    
    register_post("delete", [this](const httplib::Request& req, httplib::Response& res) {
        handle_delete(req, res);
    });
    
    register_post("params", [this](const httplib::Request& req, httplib::Response& res) {
        handle_params(req, res);
    });
    
    register_post("add-local-model", [this](const httplib::Request& req, httplib::Response& res) {
        handle_add_local_model(req, res);
    });
    
    // System endpoints
    register_get("stats", [this](const httplib::Request& req, httplib::Response& res) {
        handle_stats(req, res);
    });
    
    register_get("system-info", [this](const httplib::Request& req, httplib::Response& res) {
        handle_system_info(req, res);
    });
    
    register_post("log-level", [this](const httplib::Request& req, httplib::Response& res) {
        handle_log_level(req, res);
    });
    
    // Log streaming endpoint (SSE)
    register_get("logs/stream", [this](const httplib::Request& req, httplib::Response& res) {
        handle_logs_stream(req, res);
    });
    
    // NOTE: /api/v1/halt endpoint removed - use SIGTERM signal instead (like Python server)
    // The stop command now sends termination signal directly to the process
    
    // Internal shutdown endpoint (not part of public API)
    http_server_->Post("/internal/shutdown", [this](const httplib::Request& req, httplib::Response& res) {
        handle_shutdown(req, res);
    });
    
    // Test endpoint to verify POST works
    http_server_->Post("/api/v1/test", [](const httplib::Request& req, httplib::Response& res) {
        std::cout << "[Server] TEST POST endpoint hit!" << std::endl;
        res.set_content("{\"test\": \"ok\"}", "application/json");
    });
    
    // Setup static file serving for web UI
    setup_static_files();
    
    // Root path - serve a landing page for browser visitors
    http_server_->Get("/", [this](const httplib::Request& req, httplib::Response& res) {
        // Load the index.html file from resources/static
        std::string index_path = utils::get_resource_path("resources/static/index.html");
        std::ifstream file(index_path);
        
        if (!file.is_open()) {
            // Fallback if file not found
            res.status = 200;
            res.set_content(
                "<html><body style='font-family:sans-serif;text-align:center;padding:50px;background:#0a0a0a;color:#fff;'>"
                "<h1 style='color:#FFCC00;'>Lemonade Server</h1>"
                "<p>Server is running. Look for the lemon icon in your system tray to open the app.</p>"
                "</body></html>",
                "text/html"
            );
            return;
        }
        
        // Read the entire file
        std::stringstream buffer;
        buffer << file.rdbuf();
        std::string html = buffer.str();
        file.close();
        
        // Replace {{PORT}} placeholder with actual port
        std::string port_str = std::to_string(port_);
        size_t pos = 0;
        while ((pos = html.find("{{PORT}}", pos)) != std::string::npos) {
            html.replace(pos, 8, port_str);
            pos += port_str.length();
        }
        
        res.set_content(html, "text/html");
    });
    
<<<<<<< HEAD
    std::cout << "[Server] Routes setup complete" << std::endl;
}

void Server::setup_static_files() {
    // Determine static files directory (relative to executable)
    std::string static_dir = utils::get_resource_path("resources/static");
    
    // Mount static files directory for CSS, JS, images, etc.
=======
    // Serve favicon.ico from root as expected by most browsers
    http_server_->Get("/favicon.ico", [static_dir](const httplib::Request& req, httplib::Response& res) {
        std::ifstream ifs(static_dir + "/favicon.ico", std::ios::binary);
        if (ifs) {
            // Read favicon bytes to string to pass to response
            std::string content((std::istreambuf_iterator<char>(ifs)), (std::istreambuf_iterator<char>()));
            res.set_content(content, "image/x-icon");
            res.status = 200;
        } else {
            res.set_content("Favicon not found.", "text/plain");
            res.status = 404;
        }
    });

    // Mount static files directory for other files (CSS, JS, images)
    // Use /static prefix to avoid conflicts with webapp.html
>>>>>>> e23a4f94
    if (!http_server_->set_mount_point("/static", static_dir)) {
        std::cerr << "[Server WARNING] Could not mount static files from: " << static_dir << std::endl;
        std::cerr << "[Server] Web UI assets will not be available" << std::endl;
    } else {
        std::cout << "[Server] Static files mounted from: " << static_dir << std::endl;
    }
    
    // Override default headers for static files to include no-cache
    // This ensures the web UI always gets the latest version
    http_server_->set_file_request_handler([](const httplib::Request& req, httplib::Response& res) {
        // Add no-cache headers for static files
        res.set_header("Cache-Control", "no-cache, no-store, must-revalidate");
        res.set_header("Pragma", "no-cache");
        res.set_header("Expires", "0");
    });
}

void Server::setup_cors() {
    // Set CORS headers for all responses
    http_server_->set_default_headers({
        {"Access-Control-Allow-Origin", "*"},
        {"Access-Control-Allow-Methods", "GET, POST, PUT, DELETE, OPTIONS"},
        {"Access-Control-Allow-Headers", "Content-Type, Authorization"}
    });
    
    // Handle preflight OPTIONS requests
    http_server_->Options(".*", [](const httplib::Request&, httplib::Response& res) {
        res.status = 204;
    });
    
    // Catch-all error handler - must be last!
    http_server_->set_error_handler([](const httplib::Request& req, httplib::Response& res) {
        std::cerr << "[Server] Error " << res.status << ": " << req.method << " " << req.path << std::endl;
        
        if (res.status == 404) {
            nlohmann::json error = {
                {"error", {
                    {"message", "The requested endpoint does not exist"},
                    {"type", "not_found"},
                    {"path", req.path}
                }}
            };
            res.set_content(error.dump(), "application/json");
        } else if (res.status == 400) {
            // Log more details about 400 errors
            std::cerr << "[Server] 400 Bad Request details - Body length: " << req.body.length() 
                      << ", Content-Type: " << req.get_header_value("Content-Type") << std::endl;
            // Ensure a response is sent
            if (res.body.empty()) {
                nlohmann::json error = {
                    {"error", {
                        {"message", "Bad request"},
                        {"type", "bad_request"}
                    }}
                };
                res.set_content(error.dump(), "application/json");
            }
        }
    });
}

void Server::run() {
    std::cout << "[Server] Starting on " << host_ << ":" << port_ << std::endl;
    
    // Add request logging for ALL requests
    http_server_->set_logger([](const httplib::Request& req, const httplib::Response& res) {
        std::cout << "[Server] " << req.method << " " << req.path << " - " << res.status << std::endl;
    });
    
    running_ = true;
    http_server_->listen(host_, port_);
}

void Server::stop() {
    if (running_) {
        std::cout << "[Server] Stopping HTTP server..." << std::endl;
        http_server_->stop();
        running_ = false;
        
        // Explicitly clean up router (unload models, stop backend servers)
        if (router_) {
            std::cout << "[Server] Unloading models and stopping backend servers..." << std::endl;
            try {
                router_->unload_model();
            } catch (const std::exception& e) {
                std::cerr << "[Server] Error during cleanup: " << e.what() << std::endl;
            }
        }
        std::cout << "[Server] Cleanup complete" << std::endl;
    }
}

bool Server::is_running() const {
    return running_;
}

// Helper function for auto-loading models on inference and load endpoints
// ========================================================================
// This function is called by:
//   - handle_chat_completions() - /chat/completions endpoint
//   - handle_completions() - /completions endpoint  
//   - handle_load() - /load endpoint
//
// Behavior:
//   1. If model is already loaded: Return immediately (no-op)
//   2. If model is not downloaded: Download it (first-time use)
//   3. If model is downloaded: Use cached version (don't check HuggingFace for updates)
//
// Note: Only the /pull endpoint checks HuggingFace for updates (do_not_upgrade=false)
void Server::auto_load_model_if_needed(const std::string& requested_model) {
    // Check if this specific model is already loaded (multi-model aware)
    if (router_->is_model_loaded(requested_model)) {
        std::cout << "[Server] Model already loaded: " << requested_model << std::endl;
        return;
    }
    
    // Log the auto-loading action
    std::cout << "[Server] Auto-loading model: " << requested_model << std::endl;
    
    // Get model info
    if (!model_manager_->model_exists(requested_model)) {
        throw std::runtime_error("Model not found: " + requested_model);
    }
    
    auto info = model_manager_->get_model_info(requested_model);
    
    // Download model if not cached (first-time use)
    // IMPORTANT: Use do_not_upgrade=true to prevent checking HuggingFace for updates
    // This means:
    //   - If model is NOT downloaded: Download it from HuggingFace
    //   - If model IS downloaded: Skip HuggingFace API check entirely (use cached version)
    // Only the /pull endpoint should check for updates (uses do_not_upgrade=false)
    if (info.recipe != "flm" && !model_manager_->is_model_downloaded(requested_model)) {
        std::cout << "[Server] Model not cached, downloading from Hugging Face..." << std::endl;
        std::cout << "[Server] This may take several minutes for large models." << std::endl;
        model_manager_->download_model(requested_model, "", "", false, false, "", true);
        std::cout << "[Server] Model download complete: " << requested_model << std::endl;
        
        // CRITICAL: Refresh model info after download to get correct resolved_path
        // The resolved_path is computed based on filesystem, so we need fresh info now that files exist
        info = model_manager_->get_model_info(requested_model);
    }
    
    // Load model with do_not_upgrade=true
    // For FLM models: FastFlowLMServer will handle download internally if needed
    // For non-FLM models: Model should already be cached at this point
    router_->load_model(requested_model, info, true);
    std::cout << "[Server] Model loaded successfully: " << requested_model << std::endl;
}

void Server::handle_health(const httplib::Request& req, httplib::Response& res) {
    // For HEAD requests, just return 200 OK without processing
    if (req.method == "HEAD") {
        res.status = 200;
        return;
    }
    
    nlohmann::json response = {{"status", "ok"}};
    
<<<<<<< HEAD
    // Add version information
    response["version"] = LEMON_VERSION_STRING;
    
    // Add model loaded information like Python implementation
=======
    // Add model loaded information (most recent for backward compatibility)
>>>>>>> e23a4f94
    std::string loaded_checkpoint = router_->get_loaded_checkpoint();
    std::string loaded_model = router_->get_loaded_model();
    
    response["checkpoint_loaded"] = loaded_checkpoint.empty() ? nlohmann::json(nullptr) : nlohmann::json(loaded_checkpoint);
    response["model_loaded"] = loaded_model.empty() ? nlohmann::json(nullptr) : nlohmann::json(loaded_model);
    
    // Multi-model support: Add all loaded models
    response["all_models_loaded"] = router_->get_all_loaded_models();
    
    // Add context size
    response["context_size"] = router_->get_ctx_size();
    
    // Add log streaming support information
    response["log_streaming"] = {
        {"sse", true},
        {"websocket", false}  // WebSocket support not yet implemented
    };
    
    res.set_content(response.dump(), "application/json");
}

void Server::handle_models(const httplib::Request& req, httplib::Response& res) {
    // For HEAD requests, just return 200 OK without processing
    if (req.method == "HEAD") {
        res.status = 200;
        return;
    }
    
    // Check if we should show all models (for CLI list command) or only downloaded (OpenAI API behavior)
    bool show_all = req.has_param("show_all") && req.get_param_value("show_all") == "true";
    
    // OPTIMIZATION: For OpenAI API mode, use get_downloaded_models() which filters first
    // Only use get_supported_models() when we need to show ALL models
    std::map<std::string, ModelInfo> models;
    if (show_all) {
        models = model_manager_->get_supported_models();
    } else {
        models = model_manager_->get_downloaded_models();
    }
    
    nlohmann::json response;
    response["data"] = nlohmann::json::array();
    response["object"] = "list";
    
    for (const auto& [model_id, model_info] : models) {
        
        nlohmann::json model_json = {
            {"id", model_id},
            {"object", "model"},
            {"created", 1234567890},
            {"owned_by", "lemonade"},
            {"checkpoint", model_info.checkpoint},
            {"recipe", model_info.recipe}
        };
        
        // Add size if available
        if (model_info.size > 0.0) {
            model_json["size"] = model_info.size;
        }
        
        // Add extra fields when showing all models (for CLI list command)
        if (show_all) {
            model_json["name"] = model_info.model_name;
            model_json["downloaded"] = model_info.downloaded;
            model_json["labels"] = model_info.labels;
        }
        
        response["data"].push_back(model_json);
    }
    
    res.set_content(response.dump(), "application/json");
}

void Server::handle_model_by_id(const httplib::Request& req, httplib::Response& res) {
    std::string model_id = req.matches[1];
    
    if (model_manager_->model_exists(model_id)) {
        auto info = model_manager_->get_model_info(model_id);
        nlohmann::json response = {
            {"id", model_id},
            {"name", info.model_name},
            {"checkpoint", info.checkpoint},
            {"recipe", info.recipe}
        };
        
        // Add size if available
        if (info.size > 0.0) {
            response["size"] = info.size;
        }
        
        res.set_content(response.dump(), "application/json");
    } else {
        res.status = 404;
        res.set_content("{\"error\": \"Model not found\"}", "application/json");
    }
}

void Server::handle_chat_completions(const httplib::Request& req, httplib::Response& res) {
    try {
        auto request_json = nlohmann::json::parse(req.body);
        
        // Debug: Check if tools are present
        if (request_json.contains("tools")) {
            std::cout << "[Server DEBUG] Tools present in request: " << request_json["tools"].size() << " tool(s)" << std::endl;
            std::cout << "[Server DEBUG] Tools JSON: " << request_json["tools"].dump() << std::endl;
        } else {
            std::cout << "[Server DEBUG] No tools in request" << std::endl;
        }
        
        // Handle model loading/switching
        if (request_json.contains("model")) {
            std::string requested_model = request_json["model"];
            try {
                auto_load_model_if_needed(requested_model);
            } catch (const std::exception& e) {
                std::cerr << "[Server ERROR] Failed to load model: " << e.what() << std::endl;
                res.status = 404;
                res.set_content("{\"error\": \"" + std::string(e.what()) + "\"}", "application/json");
                return;
            }
        } else if (!router_->is_model_loaded()) {
            std::cerr << "[Server ERROR] No model loaded and no model specified in request" << std::endl;
            res.status = 400;
            res.set_content("{\"error\": \"No model loaded and no model specified in request\"}", "application/json");
            return;
        }
        
        // Check if streaming is requested
        bool is_streaming = request_json.contains("stream") && request_json["stream"].get<bool>();
        
        // Use original request body - each backend (FLM, llamacpp, etc.) handles 
        // model name transformation internally via their forward methods
        std::string request_body = req.body;
        
        // Handle enable_thinking=false by prepending /no_think to last user message
        if (request_json.contains("enable_thinking") && 
            request_json["enable_thinking"].is_boolean() && 
            request_json["enable_thinking"].get<bool>() == false) {
            
            if (request_json.contains("messages") && request_json["messages"].is_array()) {
                auto& messages = request_json["messages"];
                
                // Find the last user message (iterate backwards)
                for (int i = messages.size() - 1; i >= 0; i--) {
                    if (messages[i].is_object() && 
                        messages[i].contains("role") && 
                        messages[i]["role"].is_string() && 
                        messages[i]["role"].get<std::string>() == "user") {
                        
                        // Prepend /no_think to the content
                        if (messages[i].contains("content") && messages[i]["content"].is_string()) {
                            std::string original_content = messages[i]["content"].get<std::string>();
                            messages[i]["content"] = "/no_think\n" + original_content;
                            
                            // Update request_body with modified JSON
                            request_body = request_json.dump();
                            break;
                        }
                    }
                }
            }
        }
        
        if (is_streaming) {
            try {
                // Log the HTTP request
                std::cout << "[Server] POST /api/v1/chat/completions - Streaming" << std::endl;
                
                // Set up streaming response with SSE headers
                res.set_header("Content-Type", "text/event-stream");
                res.set_header("Cache-Control", "no-cache");
                res.set_header("Connection", "keep-alive");
                res.set_header("X-Accel-Buffering", "no"); // Disable nginx buffering
                
                // Use cpp-httplib's chunked content provider for SSE streaming
                res.set_chunked_content_provider(
                    "text/event-stream",
                    [this, request_body](size_t offset, httplib::DataSink& sink) {
                        // For chunked responses, offset tracks bytes sent so far
                        // We only want to stream once when offset is 0
                        if (offset > 0) {
                            return false; // We're done after the first call
                        }
                        
                        // Use unified Router path for streaming
                        router_->chat_completion_stream(request_body, sink);
                        
                        // Return false to indicate we're done streaming
                        return false;
                    }
                );
            } catch (const std::exception& e) {
                std::cerr << "[Server ERROR] Streaming failed: " << e.what() << std::endl;
                res.status = 500;
                res.set_content("{\"error\":\"Internal server error during streaming\"}", "application/json");
            }
        } else {
            // Log the HTTP request
            std::cout << "[Server] POST /api/v1/chat/completions - ";
            
            auto response = router_->chat_completion(request_json);
            
            // Complete the log line with status
            std::cout << "200 OK" << std::endl;
            
            // Debug: Check if response contains tool_calls
            if (response.contains("choices") && response["choices"].is_array() && !response["choices"].empty()) {
                auto& first_choice = response["choices"][0];
                if (first_choice.contains("message")) {
                    auto& message = first_choice["message"];
                    if (message.contains("tool_calls")) {
                        std::cout << "[Server DEBUG] Response contains tool_calls: " << message["tool_calls"].dump() << std::endl;
                    } else {
                        std::cout << "[Server DEBUG] Response message does NOT contain tool_calls" << std::endl;
                        if (message.contains("content")) {
                            std::cout << "[Server DEBUG] Message content: " << message["content"].get<std::string>().substr(0, 200) << std::endl;
                        }
                    }
                }
            }
            
            res.set_content(response.dump(), "application/json");
            
            // Print and save telemetry for non-streaming
            // llama-server includes timing data in the response under "timings" field
            if (response.contains("timings")) {
                auto timings = response["timings"];
                int input_tokens = 0;
                int output_tokens = 0;
                double ttft_seconds = 0.0;
                double tps = 0.0;
                
                std::cout << "\n=== Telemetry ===" << std::endl;
                if (timings.contains("prompt_n")) {
                    input_tokens = timings["prompt_n"].get<int>();
                    std::cout << "Input tokens:  " << input_tokens << std::endl;
                }
                if (timings.contains("predicted_n")) {
                    output_tokens = timings["predicted_n"].get<int>();
                    std::cout << "Output tokens: " << output_tokens << std::endl;
                }
                if (timings.contains("prompt_ms")) {
                    ttft_seconds = timings["prompt_ms"].get<double>() / 1000.0;
                    std::cout << "TTFT (s):      " << std::fixed << std::setprecision(2) 
                             << ttft_seconds << std::endl;
                }
                if (timings.contains("predicted_per_second")) {
                    tps = timings["predicted_per_second"].get<double>();
                    std::cout << "TPS:           " << std::fixed << std::setprecision(2) 
                             << tps << std::endl;
                }
                std::cout << "=================" << std::endl;
                
                // Save telemetry to router
                router_->update_telemetry(input_tokens, output_tokens, ttft_seconds, tps);
            } else if (response.contains("usage")) {
                // OpenAI format uses "usage" field
                auto usage = response["usage"];
                int input_tokens = 0;
                int output_tokens = 0;
                double ttft_seconds = 0.0;
                double tps = 0.0;
                
                std::cout << "\n=== Telemetry ===" << std::endl;
                if (usage.contains("prompt_tokens")) {
                    input_tokens = usage["prompt_tokens"].get<int>();
                    std::cout << "Input tokens:  " << input_tokens << std::endl;
                }
                if (usage.contains("completion_tokens")) {
                    output_tokens = usage["completion_tokens"].get<int>();
                    std::cout << "Output tokens: " << output_tokens << std::endl;
                }
                
                // FLM format may include timing data
                if (usage.contains("prefill_duration_ttft")) {
                    ttft_seconds = usage["prefill_duration_ttft"].get<double>();
                    std::cout << "TTFT (s):      " << std::fixed << std::setprecision(2) 
                             << ttft_seconds << std::endl;
                }
                if (usage.contains("decoding_speed_tps")) {
                    tps = usage["decoding_speed_tps"].get<double>();
                    std::cout << "TPS:           " << std::fixed << std::setprecision(2) 
                             << tps << std::endl;
                }
                std::cout << "=================" << std::endl;
                
                // Save telemetry to router
                router_->update_telemetry(input_tokens, output_tokens, ttft_seconds, tps);
            }
            
            // Capture prompt_tokens from usage if available
            if (response.contains("usage")) {
                auto usage = response["usage"];
                if (usage.contains("prompt_tokens")) {
                    int prompt_tokens = usage["prompt_tokens"].get<int>();
                    router_->update_prompt_tokens(prompt_tokens);
                }
            }
        }
        
    } catch (const std::exception& e) {
        std::cerr << "[Server ERROR] Chat completion failed: " << e.what() << std::endl;
        res.status = 500;
        nlohmann::json error = {{"error", e.what()}};
        res.set_content(error.dump(), "application/json");
    }
}

void Server::handle_completions(const httplib::Request& req, httplib::Response& res) {
    try {
        auto request_json = nlohmann::json::parse(req.body);
        
        // Handle model loading/switching (same logic as chat_completions)
        if (request_json.contains("model")) {
            std::string requested_model = request_json["model"];
            try {
                auto_load_model_if_needed(requested_model);
            } catch (const std::exception& e) {
                std::cerr << "[Server ERROR] Failed to load model: " << e.what() << std::endl;
                res.status = 404;
                res.set_content("{\"error\": \"" + std::string(e.what()) + "\"}", "application/json");
                return;
            }
        } else if (!router_->is_model_loaded()) {
            std::cerr << "[Server ERROR] No model loaded and no model specified in request" << std::endl;
            res.status = 400;
            res.set_content("{\"error\": \"No model loaded and no model specified in request\"}", "application/json");
            return;
        }
        
        // Check if streaming is requested
        bool is_streaming = request_json.contains("stream") && request_json["stream"].get<bool>();
        
        // Use original request body - each backend handles model name transformation internally
        std::string request_body = req.body;
        
        if (is_streaming) {
            try {
                // Log the HTTP request
                std::cout << "[Server] POST /api/v1/completions - Streaming" << std::endl;
                
                // Set up SSE headers
                res.set_header("Content-Type", "text/event-stream");
                res.set_header("Cache-Control", "no-cache");
                res.set_header("Connection", "keep-alive");
                res.set_header("X-Accel-Buffering", "no");
                
                res.set_chunked_content_provider(
                    "text/event-stream",
                    [this, request_body](size_t offset, httplib::DataSink& sink) {
                        if (offset > 0) {
                            return false; // Already sent everything
                        }
                        
                        // Use unified Router path for streaming
                        router_->completion_stream(request_body, sink);
                        
                        return false; // Signal completion
                    }
                );
                
                std::cout << "[Server] Streaming completed - 200 OK" << std::endl;
                return;
                
            } catch (const std::exception& e) {
                std::cerr << "[Server ERROR] Streaming failed: " << e.what() << std::endl;
                res.status = 500;
                res.set_content("{\"error\": \"" + std::string(e.what()) + "\"}", "application/json");
                return;
            }
        } else {
            // Non-streaming
            auto response = router_->completion(request_json);
            
            // Check if response contains an error
            if (response.contains("error")) {
                std::cerr << "[Server] ERROR: Backend returned error response: " << response["error"].dump() << std::endl;
                res.status = 500;
                res.set_content(response.dump(), "application/json");
                return;
            }
            
            // Verify response has required fields
            if (!response.contains("choices")) {
                std::cerr << "[Server] ERROR: Response missing 'choices' field. Response: " << response.dump() << std::endl;
                res.status = 500;
                nlohmann::json error = {{"error", "Backend returned invalid response format"}};
                res.set_content(error.dump(), "application/json");
                return;
            }
            
            res.set_content(response.dump(), "application/json");
            
            // Print and save telemetry for non-streaming completions
            if (response.contains("timings")) {
                auto timings = response["timings"];
                int input_tokens = 0;
                int output_tokens = 0;
                double ttft_seconds = 0.0;
                double tps = 0.0;
                
                std::cout << "\n=== Telemetry ===" << std::endl;
                if (timings.contains("prompt_n")) {
                    input_tokens = timings["prompt_n"].get<int>();
                    std::cout << "Input tokens:  " << input_tokens << std::endl;
                }
                if (timings.contains("predicted_n")) {
                    output_tokens = timings["predicted_n"].get<int>();
                    std::cout << "Output tokens: " << output_tokens << std::endl;
                }
                if (timings.contains("prompt_ms")) {
                    ttft_seconds = timings["prompt_ms"].get<double>() / 1000.0;
                    std::cout << "TTFT (s):      " << std::fixed << std::setprecision(2) 
                             << ttft_seconds << std::endl;
                }
                if (timings.contains("predicted_per_second")) {
                    tps = timings["predicted_per_second"].get<double>();
                    std::cout << "TPS:           " << std::fixed << std::setprecision(2) 
                             << tps << std::endl;
                }
                std::cout << "=================" << std::endl;
                
                // Save telemetry to router
                router_->update_telemetry(input_tokens, output_tokens, ttft_seconds, tps);
            } else if (response.contains("usage")) {
                auto usage = response["usage"];
                int input_tokens = 0;
                int output_tokens = 0;
                double ttft_seconds = 0.0;
                double tps = 0.0;
                
                std::cout << "\n=== Telemetry ===" << std::endl;
                if (usage.contains("prompt_tokens")) {
                    input_tokens = usage["prompt_tokens"].get<int>();
                    std::cout << "Input tokens:  " << input_tokens << std::endl;
                }
                if (usage.contains("completion_tokens")) {
                    output_tokens = usage["completion_tokens"].get<int>();
                    std::cout << "Output tokens: " << output_tokens << std::endl;
                }
                
                // FLM format may include timing data
                if (usage.contains("prefill_duration_ttft")) {
                    ttft_seconds = usage["prefill_duration_ttft"].get<double>();
                    std::cout << "TTFT (s):      " << std::fixed << std::setprecision(2) 
                             << ttft_seconds << std::endl;
                }
                if (usage.contains("decoding_speed_tps")) {
                    tps = usage["decoding_speed_tps"].get<double>();
                    std::cout << "TPS:           " << std::fixed << std::setprecision(2) 
                             << tps << std::endl;
                }
                std::cout << "=================" << std::endl;
                
                // Save telemetry to router
                router_->update_telemetry(input_tokens, output_tokens, ttft_seconds, tps);
            }
            
            // Capture prompt_tokens from usage if available
            if (response.contains("usage")) {
                auto usage = response["usage"];
                if (usage.contains("prompt_tokens")) {
                    int prompt_tokens = usage["prompt_tokens"].get<int>();
                    router_->update_prompt_tokens(prompt_tokens);
                }
            }
        }
        
    } catch (const std::exception& e) {
        std::cerr << "[Server] ERROR in handle_completions: " << e.what() << std::endl;
        res.status = 500;
        nlohmann::json error = {{"error", e.what()}};
        res.set_content(error.dump(), "application/json");
    }
}

void Server::handle_embeddings(const httplib::Request& req, httplib::Response& res) {
    try {
        auto request_json = nlohmann::json::parse(req.body);
        
        // Handle model loading/switching using helper function
        if (request_json.contains("model")) {
            std::string requested_model = request_json["model"];
            auto_load_model_if_needed(requested_model);
        } else if (!router_->is_model_loaded()) {
            std::cerr << "[Server ERROR] No model loaded and no model specified in request" << std::endl;
            res.status = 400;
            res.set_content("{\"error\": \"No model loaded and no model specified in request\"}", "application/json");
            return;
        }
        
        // Call router's embeddings method
        auto response = router_->embeddings(request_json);
        res.set_content(response.dump(), "application/json");
        
    } catch (const std::exception& e) {
        std::cerr << "[Server] ERROR in handle_embeddings: " << e.what() << std::endl;
        res.status = 500;
        nlohmann::json error = {{"error", e.what()}};
        res.set_content(error.dump(), "application/json");
    }
}

void Server::handle_reranking(const httplib::Request& req, httplib::Response& res) {
    try {
        auto request_json = nlohmann::json::parse(req.body);
        
        // Handle model loading/switching using helper function
        if (request_json.contains("model")) {
            std::string requested_model = request_json["model"];
            auto_load_model_if_needed(requested_model);
        } else if (!router_->is_model_loaded()) {
            std::cerr << "[Server ERROR] No model loaded and no model specified in request" << std::endl;
            res.status = 400;
            res.set_content("{\"error\": \"No model loaded and no model specified in request\"}", "application/json");
            return;
        }
        
        // Call router's reranking method
        auto response = router_->reranking(request_json);
        res.set_content(response.dump(), "application/json");
        
    } catch (const std::exception& e) {
        std::cerr << "[Server] ERROR in handle_reranking: " << e.what() << std::endl;
        res.status = 500;
        nlohmann::json error = {{"error", e.what()}};
        res.set_content(error.dump(), "application/json");
    }
}

void Server::handle_responses(const httplib::Request& req, httplib::Response& res) {
    try {
        auto request_json = nlohmann::json::parse(req.body);
        
        // Handle model loading/switching using helper function
        if (request_json.contains("model")) {
            std::string requested_model = request_json["model"];
            auto_load_model_if_needed(requested_model);
        } else if (!router_->is_model_loaded()) {
            std::cerr << "[Server ERROR] No model loaded and no model specified in request" << std::endl;
            res.status = 400;
            res.set_content("{\"error\": \"No model loaded and no model specified in request\"}", "application/json");
            return;
        }
        
        // Check if current model supports responses API (only oga-* recipes)
        std::string loaded_recipe = router_->get_loaded_recipe();
        if (loaded_recipe.find("oga-") == std::string::npos && loaded_recipe != "oga") {
            std::cerr << "[Server ERROR] Responses API not supported for recipe: " << loaded_recipe << std::endl;
            res.status = 422;
            nlohmann::json error_response = {
                {"error", {
                    {"message", "Responses API not supported for recipe: " + loaded_recipe},
                    {"type", "unsupported_recipe"},
                    {"code", "responses_not_supported"}
                }}
            };
            res.set_content(error_response.dump(), "application/json");
            return;
        }
        
        // Check if streaming is requested
        bool is_streaming = request_json.contains("stream") && request_json["stream"].get<bool>();
        
        if (is_streaming) {
            try {
                std::cout << "[Server] POST /api/v1/responses - Streaming" << std::endl;
                
                // Set up streaming response with SSE headers
                res.set_header("Content-Type", "text/event-stream");
                res.set_header("Cache-Control", "no-cache");
                res.set_header("Connection", "keep-alive");
                res.set_header("X-Accel-Buffering", "no");
                
                // Use cpp-httplib's chunked content provider for SSE streaming
                res.set_chunked_content_provider(
                    "text/event-stream",
                    [this, request_body = req.body](size_t offset, httplib::DataSink& sink) {
                        if (offset > 0) {
                            return false; // Only stream once
                        }
                        
                        // Use unified Router path for streaming
                        router_->responses_stream(request_body, sink);
                        
                        return false;
                    }
                );
            } catch (const std::exception& e) {
                std::cerr << "[Server ERROR] Streaming failed: " << e.what() << std::endl;
                res.status = 500;
                res.set_content("{\"error\":\"Internal server error during streaming\"}", "application/json");
            }
        } else {
            std::cout << "[Server] POST /api/v1/responses - Non-streaming" << std::endl;
            
            auto response = router_->responses(request_json);
            
            std::cout << "200 OK" << std::endl;
            res.set_content(response.dump(), "application/json");
        }
        
    } catch (const std::exception& e) {
        std::cerr << "[Server] ERROR in handle_responses: " << e.what() << std::endl;
        res.status = 500;
        nlohmann::json error = {{"error", e.what()}};
        res.set_content(error.dump(), "application/json");
    }
}

void Server::handle_pull(const httplib::Request& req, httplib::Response& res) {
    try {
        auto request_json = nlohmann::json::parse(req.body);
        // Accept both "model" and "model_name" for compatibility
        std::string model_name = request_json.contains("model") ? 
            request_json["model"].get<std::string>() : 
            request_json["model_name"].get<std::string>();
        
        // Extract optional parameters
        std::string checkpoint = request_json.value("checkpoint", "");
        std::string recipe = request_json.value("recipe", "");
        bool reasoning = request_json.value("reasoning", false);
        bool vision = request_json.value("vision", false);
        bool embedding = request_json.value("embedding", false);
        bool reranking = request_json.value("reranking", false);
        std::string mmproj = request_json.value("mmproj", "");
        bool do_not_upgrade = request_json.value("do_not_upgrade", false);
        bool stream = request_json.value("stream", false);
        
        std::cout << "[Server] Pulling model: " << model_name << std::endl;
        if (!checkpoint.empty()) {
            std::cout << "[Server]   checkpoint: " << checkpoint << std::endl;
        }
        if (!recipe.empty()) {
            std::cout << "[Server]   recipe: " << recipe << std::endl;
        }
        
        if (stream) {
            // SSE streaming mode - send progress events
            res.set_header("Content-Type", "text/event-stream");
            res.set_header("Cache-Control", "no-cache");
            res.set_header("Connection", "keep-alive");
            res.set_header("X-Accel-Buffering", "no");
            
            res.set_chunked_content_provider(
                "text/event-stream",
                [this, model_name, checkpoint, recipe, reasoning, vision, 
                 embedding, reranking, mmproj, do_not_upgrade](size_t offset, httplib::DataSink& sink) {
                    if (offset > 0) {
                        return false; // Already sent everything
                    }
                    
                    try {
                        // Create progress callback that emits SSE events
                        DownloadProgressCallback progress_cb = [&sink](const DownloadProgress& p) {
                            nlohmann::json event_data;
                            event_data["file"] = p.file;
                            event_data["file_index"] = p.file_index;
                            event_data["total_files"] = p.total_files;
                            // Explicitly cast to uint64_t for proper JSON serialization
                            event_data["bytes_downloaded"] = static_cast<uint64_t>(p.bytes_downloaded);
                            event_data["bytes_total"] = static_cast<uint64_t>(p.bytes_total);
                            event_data["percent"] = p.percent;
                            
                            if (p.complete) {
                                std::string event = "event: complete\ndata: " + event_data.dump() + "\n\n";
                                sink.write(event.c_str(), event.size());
                            } else {
                                std::string event = "event: progress\ndata: " + event_data.dump() + "\n\n";
                                sink.write(event.c_str(), event.size());
                            }
                        };
                        
                        model_manager_->download_model(model_name, checkpoint, recipe,
                                                      reasoning, vision, embedding, reranking, 
                                                      mmproj, do_not_upgrade, progress_cb);
                        
                    } catch (const std::exception& e) {
                        // Send error event
                        nlohmann::json error_data = {{"error", e.what()}};
                        std::string event = "event: error\ndata: " + error_data.dump() + "\n\n";
                        sink.write(event.c_str(), event.size());
                    }
                    
                    return false; // Signal completion
                });
        } else {
            // Legacy synchronous mode - blocks until complete
            model_manager_->download_model(model_name, checkpoint, recipe, 
                                          reasoning, vision, embedding, reranking, mmproj, do_not_upgrade);
            
            nlohmann::json response = {{"status", "success"}, {"model_name", model_name}};
            res.set_content(response.dump(), "application/json");
        }
        
    } catch (const std::exception& e) {
        std::cerr << "[Server] ERROR in handle_pull: " << e.what() << std::endl;
        res.status = 500;
        nlohmann::json error = {{"error", e.what()}};
        res.set_content(error.dump(), "application/json");
    }
}

void Server::handle_load(const httplib::Request& req, httplib::Response& res) {
    auto thread_id = std::this_thread::get_id();
    std::cout << "[Server DEBUG] ===== LOAD ENDPOINT ENTERED (Thread: " << thread_id << ") =====" << std::endl;
    std::cout.flush();
    try {
        auto request_json = nlohmann::json::parse(req.body);
        std::string model_name = request_json["model_name"];
        
        // Extract optional per-model settings (defaults to -1 / empty = use Router defaults)
        int ctx_size = request_json.value("ctx_size", -1);
        std::string llamacpp_backend = request_json.value("llamacpp_backend", "");
        std::string llamacpp_args = request_json.value("llamacpp_args", "");
        
        std::cout << "[Server] Loading model: " << model_name;
        if (ctx_size > 0) std::cout << " (ctx_size=" << ctx_size << ")";
        if (!llamacpp_backend.empty()) std::cout << " (backend=" << llamacpp_backend << ")";
        if (!llamacpp_args.empty()) std::cout << " (args=" << llamacpp_args << ")";
        std::cout << std::endl;
        
        // Check if model is already loaded (early return optimization)
        std::string loaded_model = router_->get_loaded_model();
        if (loaded_model == model_name) {
            std::cout << "[Server] Model already loaded: " << model_name << std::endl;
            auto info = model_manager_->get_model_info(model_name);
            nlohmann::json response = {
                {"status", "success"},
                {"model_name", model_name},
                {"checkpoint", info.checkpoint},
                {"recipe", info.recipe},
                {"message", "Model already loaded"}
            };
            res.set_content(response.dump(), "application/json");
            return;
        }
        
        // Get model info
        if (!model_manager_->model_exists(model_name)) {
            throw std::runtime_error("Model not found: " + model_name);
        }
        
        auto info = model_manager_->get_model_info(model_name);
        
        // Download model if needed (first-time use)
        if (!info.downloaded) {
            std::cout << "[Server] Model not downloaded, downloading..." << std::endl;
            model_manager_->download_model(model_name);
            info = model_manager_->get_model_info(model_name);
        }
        
        // Load model with optional per-model settings
        router_->load_model(model_name, info, true, ctx_size, llamacpp_backend, llamacpp_args);
        
        // Return success response
        nlohmann::json response = {
            {"status", "success"},
            {"model_name", model_name},
            {"checkpoint", info.checkpoint},
            {"recipe", info.recipe}
        };
        res.set_content(response.dump(), "application/json");
        
    } catch (const std::exception& e) {
        std::cerr << "[Server ERROR] Failed to load model: " << e.what() << std::endl;
        res.status = 500;
        nlohmann::json error = {{"error", e.what()}};
        res.set_content(error.dump(), "application/json");
    }
}

void Server::handle_unload(const httplib::Request& req, httplib::Response& res) {
    try {
        std::cout << "[Server] Unload request received" << std::endl;
        std::cout << "[Server] Request method: " << req.method << ", body length: " << req.body.length() << std::endl;
        std::cout << "[Server] Content-Type: " << req.get_header_value("Content-Type") << std::endl;
        
        // Multi-model support: Optional model_name parameter
        std::string model_name;
        if (!req.body.empty()) {
            try {
                auto request_json = nlohmann::json::parse(req.body);
                if (request_json.contains("model_name") && request_json["model_name"].is_string()) {
                    model_name = request_json["model_name"].get<std::string>();
                } else if (request_json.contains("model") && request_json["model"].is_string()) {
                    model_name = request_json["model"].get<std::string>();
                }
            } catch (...) {
                // Ignore parse errors, just unload all
            }
        }
        
        router_->unload_model(model_name);  // Empty string = unload all
        
        if (model_name.empty()) {
            std::cout << "[Server] All models unloaded successfully" << std::endl;
            nlohmann::json response = {
                {"status", "success"},
                {"message", "All models unloaded successfully"}
            };
            res.status = 200;
            res.set_content(response.dump(), "application/json");
        } else {
            std::cout << "[Server] Model '" << model_name << "' unloaded successfully" << std::endl;
            nlohmann::json response = {
                {"status", "success"},
                {"message", "Model unloaded successfully"},
                {"model_name", model_name}
            };
            res.status = 200;
            res.set_content(response.dump(), "application/json");
        }
    } catch (const std::exception& e) {
        std::cerr << "[Server ERROR] Unload failed: " << e.what() << std::endl;
        
        // Check if error is "Model not loaded" for 404
        std::string error_msg = e.what();
        if (error_msg.find("not loaded") != std::string::npos) {
            res.status = 404;
        } else {
            res.status = 500;
        }
        
        nlohmann::json error = {{"error", e.what()}};
        res.set_content(error.dump(), "application/json");
    }
}

void Server::handle_delete(const httplib::Request& req, httplib::Response& res) {
    try {
        auto request_json = nlohmann::json::parse(req.body);
        // Accept both "model" and "model_name" for compatibility
        std::string model_name = request_json.contains("model") ? 
            request_json["model"].get<std::string>() : 
            request_json["model_name"].get<std::string>();
        
        std::cout << "[Server] Deleting model: " << model_name << std::endl;
        model_manager_->delete_model(model_name);
        
        nlohmann::json response = {
            {"status", "success"}, 
            {"message", "Deleted model: " + model_name}
        };
        res.set_content(response.dump(), "application/json");
        
    } catch (const std::exception& e) {
        std::cerr << "[Server] ERROR in handle_delete: " << e.what() << std::endl;
        
        // Check if this is a "Model not found" error (return 422)
        std::string error_msg = e.what();
        if (error_msg.find("Model not found") != std::string::npos ||
            error_msg.find("not supported") != std::string::npos) {
            res.status = 422;
        } else {
            res.status = 500;
        }
        
        nlohmann::json error = {{"error", e.what()}};
        res.set_content(error.dump(), "application/json");
    }
}

void Server::handle_params(const httplib::Request& req, httplib::Response& res) {
    try {
        // Update model parameters (stub for now)
        nlohmann::json response = {{"status", "success"}};
        res.set_content(response.dump(), "application/json");
    } catch (const std::exception& e) {
        std::cerr << "[Server] ERROR in handle_params: " << e.what() << std::endl;
        res.status = 500;
        nlohmann::json error = {{"error", e.what()}};
        res.set_content(error.dump(), "application/json");
    }
}

void Server::handle_add_local_model(const httplib::Request& req, httplib::Response& res) {
    try {
        std::cout << "[Server] Add local model request received" << std::endl;
        
        // Validate that this is a multipart form request
        if (!req.is_multipart_form_data()) {
            res.status = 400;
            nlohmann::json error = {{"error", "Request must be multipart/form-data"}};
            res.set_content(error.dump(), "application/json");
            return;
        }
        
        // Extract form fields
        std::string model_name;
        std::string checkpoint;
        std::string recipe;
        std::string mmproj;
        bool reasoning = false;
        bool vision = false;
        bool embedding = false;
        bool reranking = false;
        
        // Parse form fields
        if (req.form.has_field("model_name")) {
            model_name = req.form.get_field("model_name");
        }
        if (req.form.has_field("checkpoint")) {
            checkpoint = req.form.get_field("checkpoint");
        }
        if (req.form.has_field("recipe")) {
            recipe = req.form.get_field("recipe");
        }
        if (req.form.has_field("mmproj")) {
            mmproj = req.form.get_field("mmproj");
        }
        if (req.form.has_field("reasoning")) {
            std::string reasoning_str = req.form.get_field("reasoning");
            reasoning = (reasoning_str == "true" || reasoning_str == "True" || reasoning_str == "1");
        }
        if (req.form.has_field("vision")) {
            std::string vision_str = req.form.get_field("vision");
            vision = (vision_str == "true" || vision_str == "True" || vision_str == "1");
        }
        if (req.form.has_field("embedding")) {
            std::string embedding_str = req.form.get_field("embedding");
            embedding = (embedding_str == "true" || embedding_str == "True" || embedding_str == "1");
        }
        if (req.form.has_field("reranking")) {
            std::string reranking_str = req.form.get_field("reranking");
            reranking = (reranking_str == "true" || reranking_str == "True" || reranking_str == "1");
        }
        
        std::cout << "[Server] Model name: " << model_name << std::endl;
        std::cout << "[Server] Recipe: " << recipe << std::endl;
        std::cout << "[Server] Checkpoint: " << checkpoint << std::endl;
        
        // Validate required fields
        if (model_name.empty() || recipe.empty()) {
            res.status = 400;
            nlohmann::json error = {{"error", "model_name and recipe are required"}};
            res.set_content(error.dump(), "application/json");
            return;
        }
        
        // Validate model name starts with "user."
        if (model_name.substr(0, 5) != "user.") {
            res.status = 400;
            nlohmann::json error = {{"error", "Model name must start with 'user.'"}};
            res.set_content(error.dump(), "application/json");
            return;
        }
        
        // Validate recipe
        std::vector<std::string> valid_recipes = {"llamacpp", "oga-npu", "oga-hybrid", "oga-cpu"};
        if (std::find(valid_recipes.begin(), valid_recipes.end(), recipe) == valid_recipes.end()) {
            res.status = 400;
            nlohmann::json error = {{"error", "Invalid recipe. Must be one of: llamacpp, oga-npu, oga-hybrid, oga-cpu"}};
            res.set_content(error.dump(), "application/json");
            return;
        }
        
        // Check if model files are provided
        const auto& files = req.form.files;
        if (files.empty()) {
            res.status = 400;
            nlohmann::json error = {{"error", "No model files provided for upload"}};
            res.set_content(error.dump(), "application/json");
            return;
        }
        
        // For llamacpp, ensure at least one .gguf file is present
        if (recipe == "llamacpp") {
            bool has_gguf = false;
            for (const auto& file_pair : files) {
                std::string filename = file_pair.second.filename;
                std::transform(filename.begin(), filename.end(), filename.begin(), ::tolower);
                if (filename.find(".gguf") != std::string::npos) {
                    has_gguf = true;
                    break;
                }
            }
            if (!has_gguf) {
                res.status = 400;
                nlohmann::json error = {{"error", "At least one .gguf file is required for llamacpp"}};
                res.set_content(error.dump(), "application/json");
                return;
            }
        }
        
        // Check if model name already exists
        if (model_manager_->model_exists(model_name)) {
            res.status = 409;
            nlohmann::json error = {{"error", "Model name '" + model_name + "' already exists. Please use a different name."}};
            res.set_content(error.dump(), "application/json");
            return;
        }
        
        // Get HF cache directory
        std::string hf_cache = model_manager_->get_hf_cache_dir();
        
        // Create model directory in HF cache
        std::string model_name_clean = model_name.substr(5); // Remove "user." prefix
        std::string repo_cache_name = model_name_clean;
        // Replace / with --
        std::replace(repo_cache_name.begin(), repo_cache_name.end(), '/', '-');
        
        std::string snapshot_path = hf_cache + "/models--" + repo_cache_name;
        std::cout << "[Server] Creating directory: " << snapshot_path << std::endl;
        
        // Create directories
        std::filesystem::create_directories(snapshot_path);
        
        // Extract variant from checkpoint field if provided
        std::string variant;
        if (!checkpoint.empty() && checkpoint.find(':') != std::string::npos) {
            size_t colon_pos = checkpoint.find(':');
            variant = checkpoint.substr(colon_pos + 1);
        }
        
        // Save uploaded files
        std::cout << "[Server] Saving " << files.size() << " uploaded files..." << std::endl;
        for (const auto& file_pair : files) {
            // Skip form fields (model_name, recipe, etc.)
            if (file_pair.first != "model_files") {
                continue;
            }
            
            const auto& file = file_pair.second;
            std::string filename = file.filename;
            std::cout << "[Server]   Processing file: " << filename << std::endl;
            
            // Extract relative path from filename (browser sends folder/file.ext)
            std::string file_path;
            size_t first_slash = filename.find('/');
            if (first_slash != std::string::npos) {
                // Has folder structure - use everything after first slash
                file_path = snapshot_path + "/" + filename.substr(first_slash + 1);
            } else {
                // No folder structure - save directly
                file_path = snapshot_path + "/" + filename;
            }
            
            // Create parent directories
            std::filesystem::path parent_dir = std::filesystem::path(file_path).parent_path();
            std::filesystem::create_directories(parent_dir);
            
            // Write file
            std::ofstream out(file_path, std::ios::binary);
            if (!out) {
                throw std::runtime_error("Failed to create file: " + file_path);
            }
            out.write(file.content.c_str(), file.content.size());
            out.close();
            
            std::cout << "[Server]     Saved to: " << file_path << std::endl;
        }
        
        // Resolve actual file paths after upload
        std::string resolved_checkpoint;
        std::string resolved_mmproj;
        
        // For OGA models, find genai_config.json
        if (recipe.find("oga-") == 0) {
            for (const auto& entry : std::filesystem::recursive_directory_iterator(snapshot_path)) {
                if (entry.is_regular_file() && entry.path().filename() == "genai_config.json") {
                    resolved_checkpoint = entry.path().parent_path().string();
                    break;
                }
            }
            if (resolved_checkpoint.empty()) {
                resolved_checkpoint = snapshot_path;
            }
        }
        // For llamacpp models, find the GGUF file
        else if (recipe == "llamacpp") {
            std::string gguf_file_found;
            
            // If variant is specified, look for that specific file
            if (!variant.empty()) {
                std::string search_term = variant;
                if (variant.find(".gguf") == std::string::npos) {
                    search_term = variant + ".gguf";
                }
                
                for (const auto& entry : std::filesystem::recursive_directory_iterator(snapshot_path)) {
                    if (entry.is_regular_file() && entry.path().filename() == search_term) {
                        gguf_file_found = entry.path().string();
                        break;
                    }
                }
            }
            
            // If no variant or variant not found, search for any .gguf file (excluding mmproj)
            if (gguf_file_found.empty()) {
                for (const auto& entry : std::filesystem::recursive_directory_iterator(snapshot_path)) {
                    if (entry.is_regular_file()) {
                        std::string filename = entry.path().filename().string();
                        std::string filename_lower = filename;
                        std::transform(filename_lower.begin(), filename_lower.end(), filename_lower.begin(), ::tolower);
                        
                        if (filename_lower.find(".gguf") != std::string::npos && 
                            filename_lower.find("mmproj") == std::string::npos) {
                            gguf_file_found = entry.path().string();
                            break;
                        }
                    }
                }
            }
            
            resolved_checkpoint = gguf_file_found.empty() ? snapshot_path : gguf_file_found;
        }
        
        // Search for mmproj file if provided
        if (!mmproj.empty()) {
            for (const auto& entry : std::filesystem::recursive_directory_iterator(snapshot_path)) {
                if (entry.is_regular_file() && entry.path().filename() == mmproj) {
                    resolved_mmproj = entry.path().string();
                    break;
                }
            }
        }
        
        // Build checkpoint for registration - store as relative path from HF cache
        std::string checkpoint_to_register;
        if (!resolved_checkpoint.empty()) {
            std::filesystem::path rel = std::filesystem::relative(resolved_checkpoint, hf_cache);
            checkpoint_to_register = rel.string();
        } else {
            // Fallback if no files found - use directory path
            checkpoint_to_register = "models--" + repo_cache_name;
        }
        
        std::cout << "[Server] Registering model with checkpoint: " << checkpoint_to_register << std::endl;
        
        // Register the model with source="local_upload" to mark it as locally uploaded
        model_manager_->register_user_model(
            model_name,
            checkpoint_to_register,
            recipe,
            reasoning,
            vision,
            embedding,
            reranking,
            resolved_mmproj.empty() ? mmproj : resolved_mmproj,
            "local_upload"
        );
        
        std::cout << "[Server] Model registered successfully" << std::endl;
        
        nlohmann::json response = {
            {"status", "success"},
            {"message", "Model " + model_name + " uploaded and registered successfully"}
        };
        res.set_content(response.dump(), "application/json");
        
    } catch (const std::exception& e) {
        std::cerr << "[Server] ERROR in handle_add_local_model: " << e.what() << std::endl;
        res.status = 500;
        nlohmann::json error = {{"error", "Failed to upload model: " + std::string(e.what())}};
        res.set_content(error.dump(), "application/json");
    }
}

void Server::handle_stats(const httplib::Request& req, httplib::Response& res) {
    // For HEAD requests, just return 200 OK without processing
    if (req.method == "HEAD") {
        res.status = 200;
        return;
    }
    
    try {
        auto stats = router_->get_stats();
        res.set_content(stats.dump(), "application/json");
    } catch (const std::exception& e) {
        std::cerr << "[Server] ERROR in handle_stats: " << e.what() << std::endl;
        res.status = 500;
        nlohmann::json error = {{"error", e.what()}};
        res.set_content(error.dump(), "application/json");
    }
}

void Server::handle_system_info(const httplib::Request& req, httplib::Response& res) {
    // For HEAD requests, just return 200 OK without processing
    if (req.method == "HEAD") {
        res.status = 200;
        return;
    }
    
    try {
        // Get verbose parameter from query string (default to false)
        bool verbose = false;
        if (req.has_param("verbose")) {
            std::string verbose_param = req.get_param_value("verbose");
            std::transform(verbose_param.begin(), verbose_param.end(), verbose_param.begin(), ::tolower);
            verbose = (verbose_param == "true" || verbose_param == "1");
        }
        
        // Get system info with cache handling
        nlohmann::json system_info = SystemInfoCache::get_system_info_with_cache(verbose);
        
        res.set_content(system_info.dump(), "application/json");
        
    } catch (const std::exception& e) {
        std::cerr << "[Server] ERROR in handle_system_info: " << e.what() << std::endl;
        res.status = 500;
        nlohmann::json error = {{"error", e.what()}};
        res.set_content(error.dump(), "application/json");
    }
}

void Server::handle_log_level(const httplib::Request& req, httplib::Response& res) {
    try {
        auto request_json = nlohmann::json::parse(req.body);
        log_level_ = request_json["level"];
        
        nlohmann::json response = {{"status", "success"}, {"level", log_level_}};
        res.set_content(response.dump(), "application/json");
    } catch (const std::exception& e) {
        std::cerr << "[Server] ERROR in handle_log_level: " << e.what() << std::endl;
        res.status = 500;
        nlohmann::json error = {{"error", e.what()}};
        res.set_content(error.dump(), "application/json");
    }
}

void Server::handle_shutdown(const httplib::Request& req, httplib::Response& res) {
    std::cout << "[Server] Shutdown request received" << std::endl;
    
    nlohmann::json response = {{"status", "shutting down"}};
    res.set_content(response.dump(), "application/json");
    
    // Stop the server asynchronously to allow response to be sent
    std::thread([this]() {
        std::this_thread::sleep_for(std::chrono::milliseconds(100));
        std::cout << "[Server] Stopping server..." << std::endl;
        std::cout.flush();
        stop();
        
        // Graceful shutdown with timeout: explicitly unload models and stop backend servers
        if (router_) {
            std::cout << "[Server] Unloading models and stopping backend servers..." << std::endl;
            std::cout.flush();
            
            // Just call unload_model directly - keep it simple
            try {
                router_->unload_model();
                std::cout << "[Server] Cleanup completed successfully" << std::endl;
                std::cout.flush();
            } catch (const std::exception& e) {
                std::cerr << "[Server] Error during unload: " << e.what() << std::endl;
                std::cerr.flush();
            }
        }
        
        // Force process exit - just use standard exit()
        std::cout << "[Server] Calling exit(0)..." << std::endl;
        std::cout.flush();
        std::exit(0);
    }).detach();
}

void Server::handle_logs_stream(const httplib::Request& req, httplib::Response& res) {
    // Check if log file exists
    if (log_file_path_.empty() || !std::filesystem::exists(log_file_path_)) {
        std::cerr << "[Server] Log file not found: " << log_file_path_ << std::endl;
        std::cerr << "[Server] Note: Log streaming only works when server is launched via tray/ServerManager" << std::endl;
        res.status = 404;
        nlohmann::json error = {
            {"error", "Log file not found. Log streaming requires server to be launched via tray application."},
            {"path", log_file_path_},
            {"note", "When running directly, logs appear in console instead."}
        };
        res.set_content(error.dump(), "application/json");
        return;
    }
    
    std::cout << "[Server] Starting log stream for: " << log_file_path_ << std::endl;
    
    // Set SSE headers
    res.set_header("Content-Type", "text/event-stream");
    res.set_header("Cache-Control", "no-cache");
    res.set_header("Connection", "keep-alive");
    res.set_header("X-Accel-Buffering", "no");
    
    // Use chunked streaming
    res.set_chunked_content_provider(
        "text/event-stream",
        [this](size_t offset, httplib::DataSink& sink) {
            // Thread-local state for this connection
            static thread_local std::unique_ptr<std::ifstream> log_stream;
            static thread_local std::streampos last_pos = 0;
            
            if (offset == 0) {
                // First call: open file and read from beginning
                log_stream = std::make_unique<std::ifstream>(
                    log_file_path_, 
                    std::ios::in
                );
                
                if (!log_stream->is_open()) {
                    std::cerr << "[Server] Failed to open log file for streaming" << std::endl;
                    return false;
                }
                
                // Start from beginning
                log_stream->seekg(0, std::ios::beg);
                last_pos = 0;
                
                std::cout << "[Server] Log stream connection opened" << std::endl;
            }
            
            // Seek to last known position
            log_stream->seekg(last_pos);
            
            std::string line;
            bool sent_data = false;
            int lines_sent = 0;
            
            // Read and send new lines
            while (std::getline(*log_stream, line)) {
                // Format as SSE: "data: <line>\n\n"
                std::string sse_msg = "data: " + line + "\n\n";
                
                if (!sink.write(sse_msg.c_str(), sse_msg.length())) {
                    std::cout << "[Server] Log stream client disconnected" << std::endl;
                    return false;  // Client disconnected
                }
                
                sent_data = true;
                lines_sent++;
                
                // CRITICAL: Update position after each successful line read
                // Must do this BEFORE hitting EOF, because tellg() returns -1 at EOF!
                last_pos = log_stream->tellg();
            }
            
            // Clear EOF and any other error flags so we can continue reading on next poll
            log_stream->clear();
            
            // Send heartbeat if no data (keeps connection alive)
            if (!sent_data) {
                const char* heartbeat = ": heartbeat\n\n";
                if (!sink.write(heartbeat, strlen(heartbeat))) {
                    std::cout << "[Server] Log stream client disconnected during heartbeat" << std::endl;
                    return false;
                }
            }
            
            // Sleep briefly before next poll
            std::this_thread::sleep_for(std::chrono::milliseconds(500));
            
            return true;  // Keep streaming
        }
    );
}

} // namespace lemon
<|MERGE_RESOLUTION|>--- conflicted
+++ resolved
@@ -245,7 +245,6 @@
         res.set_content(html, "text/html");
     });
     
-<<<<<<< HEAD
     std::cout << "[Server] Routes setup complete" << std::endl;
 }
 
@@ -253,8 +252,89 @@
     // Determine static files directory (relative to executable)
     std::string static_dir = utils::get_resource_path("resources/static");
     
-    // Mount static files directory for CSS, JS, images, etc.
-=======
+    // Root path redirects to web UI
+    http_server_->Get("/", [](const httplib::Request&, httplib::Response& res) {
+        res.set_redirect("/webapp.html");
+    });
+    
+    // Special handler for webapp.html to replace template variables
+    http_server_->Get("/webapp.html", [this, static_dir](const httplib::Request&, httplib::Response& res) {
+        std::string webapp_path = static_dir + "/webapp.html";
+        std::ifstream file(webapp_path);
+        
+        if (!file.is_open()) {
+            std::cerr << "[Server] Could not open webapp.html at: " << webapp_path << std::endl;
+            res.status = 404;
+            res.set_content("{\"error\": \"webapp.html not found\"}", "application/json");
+            return;
+        }
+        
+        // Read the entire file
+        std::string html_template((std::istreambuf_iterator<char>(file)), std::istreambuf_iterator<char>());
+        file.close();
+        
+        // Get filtered models from model manager
+        auto models_map = model_manager_->get_supported_models();
+        
+        // Convert map to JSON
+        json filtered_models = json::object();
+        for (const auto& [model_name, info] : models_map) {
+            filtered_models[model_name] = {
+                {"model_name", info.model_name},
+                {"checkpoint", info.checkpoint},
+                {"recipe", info.recipe},
+                {"labels", info.labels},
+                {"suggested", info.suggested},
+                {"mmproj", info.mmproj}
+            };
+            
+            // Add size if available
+            if (info.size > 0.0) {
+                filtered_models[model_name]["size"] = info.size;
+            }
+        }
+        
+        // Create JavaScript snippets
+        std::string server_models_js = "<script>window.SERVER_MODELS = " + filtered_models.dump() + ";</script>";
+        
+        // Get platform name
+        std::string platform_name;
+        #ifdef _WIN32
+            platform_name = "Windows";
+        #elif __APPLE__
+            platform_name = "Darwin";
+        #elif __linux__
+            platform_name = "Linux";
+        #else
+            platform_name = "Unknown";
+        #endif
+        std::string platform_js = "<script>window.PLATFORM = '" + platform_name + "';</script>";
+        
+        // Replace template variables
+        size_t pos;
+        
+        // Replace {{SERVER_PORT}}
+        while ((pos = html_template.find("{{SERVER_PORT}}")) != std::string::npos) {
+            html_template.replace(pos, 17, std::to_string(port_));
+        }
+        
+        // Replace {{SERVER_MODELS_JS}}
+        while ((pos = html_template.find("{{SERVER_MODELS_JS}}")) != std::string::npos) {
+            html_template.replace(pos, 20, server_models_js);
+        }
+        
+        // Replace {{PLATFORM_JS}}
+        while ((pos = html_template.find("{{PLATFORM_JS}}")) != std::string::npos) {
+            html_template.replace(pos, 15, platform_js);
+        }
+        
+        // Set no-cache headers
+        res.set_header("Cache-Control", "no-cache, no-store, must-revalidate");
+        res.set_header("Pragma", "no-cache");
+        res.set_header("Expires", "0");
+        res.set_content(html_template, "text/html");
+    });
+    
     // Serve favicon.ico from root as expected by most browsers
     http_server_->Get("/favicon.ico", [static_dir](const httplib::Request& req, httplib::Response& res) {
         std::ifstream ifs(static_dir + "/favicon.ico", std::ios::binary);
@@ -271,7 +351,6 @@
 
     // Mount static files directory for other files (CSS, JS, images)
     // Use /static prefix to avoid conflicts with webapp.html
->>>>>>> e23a4f94
     if (!http_server_->set_mount_point("/static", static_dir)) {
         std::cerr << "[Server WARNING] Could not mount static files from: " << static_dir << std::endl;
         std::cerr << "[Server] Web UI assets will not be available" << std::endl;
@@ -431,14 +510,10 @@
     
     nlohmann::json response = {{"status", "ok"}};
     
-<<<<<<< HEAD
     // Add version information
     response["version"] = LEMON_VERSION_STRING;
     
     // Add model loaded information like Python implementation
-=======
-    // Add model loaded information (most recent for backward compatibility)
->>>>>>> e23a4f94
     std::string loaded_checkpoint = router_->get_loaded_checkpoint();
     std::string loaded_model = router_->get_loaded_model();
     
