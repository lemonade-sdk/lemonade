#include <lemon/model_manager.h>
#include <lemon/utils/json_utils.h>
#include <lemon/utils/http_client.h>
#include <lemon/utils/process_manager.h>
#include <lemon/utils/path_utils.h>
#include <lemon/system_info.h>
#include <lemon/backends/fastflowlm_server.h>
#include <filesystem>
#include <iostream>
#include <fstream>
#include <algorithm>
#include <cstdlib>
#include <sstream>
#include <thread>
#include <chrono>
#include <unordered_set>
#include <iomanip>

namespace fs = std::filesystem;
using namespace lemon::utils;

namespace lemon {

// Helper functions for string operations
static std::string to_lower(const std::string& str) {
    std::string result = str;
    std::transform(result.begin(), result.end(), result.begin(), ::tolower);
    return result;
}

static bool ends_with_ignore_case(const std::string& str, const std::string& suffix) {
    if (suffix.length() > str.length()) {
        return false;
    }
    return to_lower(str.substr(str.length() - suffix.length())) == to_lower(suffix);
}

static bool starts_with_ignore_case(const std::string& str, const std::string& prefix) {
    if (prefix.length() > str.length()) {
        return false;
    }
    return to_lower(str.substr(0, prefix.length())) == to_lower(prefix);
}

static bool contains_ignore_case(const std::string& str, const std::string& substr) {
    return to_lower(str).find(to_lower(substr)) != std::string::npos;
}

// Structure to hold identified GGUF files
struct GGUFFiles {
    std::map<std::string, std::string> core_files;  // {"variant": "file.gguf", "mmproj": "file.mmproj"}
    std::vector<std::string> sharded_files;         // Additional shard files
};

// Identifies GGUF model files matching the variant (Python equivalent of identify_gguf_models)
static GGUFFiles identify_gguf_models(
    const std::string& checkpoint,
    const std::string& variant,
    const std::string& mmproj,
    const std::vector<std::string>& repo_files
) {
    const std::string hint = R"(
    The CHECKPOINT:VARIANT scheme is used to specify model files in Hugging Face repositories.

    The VARIANT format can be one of several types:
    0. wildcard (*): download all .gguf files in the repo
    1. Full filename: exact file to download
    2. None/empty: gets the first .gguf file in the repository (excludes mmproj files)
    3. Quantization variant: find a single file ending with the variant name (case insensitive)
    4. Folder name: downloads all .gguf files in the folder that matches the variant name (case insensitive)

    Examples:
    - "ggml-org/gpt-oss-120b-GGUF:*" -> downloads all .gguf files in repo
    - "unsloth/Qwen3-8B-GGUF:qwen3.gguf" -> downloads "qwen3.gguf"
    - "unsloth/Qwen3-30B-A3B-GGUF" -> downloads "Qwen3-30B-A3B-GGUF.gguf"
    - "unsloth/Qwen3-8B-GGUF:Q4_1" -> downloads "Qwen3-8B-GGUF-Q4_1.gguf"
    - "unsloth/Qwen3-30B-A3B-GGUF:Q4_0" -> downloads all files in "Q4_0/" folder
    )";

    GGUFFiles result;
    std::vector<std::string> sharded_files;
    std::string variant_name;

    // (case 0) Wildcard, download everything
    if (!variant.empty() && variant == "*") {
        for (const auto& f : repo_files) {
            if (ends_with_ignore_case(f, ".gguf")) {
                sharded_files.push_back(f);
            }
        }
        
        if (sharded_files.empty()) {
            throw std::runtime_error("No .gguf files found in repository " + checkpoint + ". " + hint);
        }
        
        // Sort to ensure consistent ordering
        std::sort(sharded_files.begin(), sharded_files.end());
        
        // Use first file as primary (this is how llamacpp handles it)
        variant_name = sharded_files[0];
    }
    // (case 1) If variant ends in .gguf, use it directly
    else if (!variant.empty() && ends_with_ignore_case(variant, ".gguf")) {
        variant_name = variant;
        
        // Validate file exists in repo
        bool found = false;
        for (const auto& f : repo_files) {
            if (f == variant) {
                found = true;
                break;
            }
        }
        
        if (!found) {
            throw std::runtime_error(
                "File " + variant + " not found in Hugging Face repository " + checkpoint + ". " + hint
            );
        }
    }
    // (case 2) If no variant is provided, get the first .gguf file in the repository
    else if (variant.empty()) {
        std::vector<std::string> all_variants;
        for (const auto& f : repo_files) {
            if (ends_with_ignore_case(f, ".gguf") && !contains_ignore_case(f, "mmproj")) {
                all_variants.push_back(f);
            }
        }
        
        if (all_variants.empty()) {
            throw std::runtime_error(
                "No .gguf files found in Hugging Face repository " + checkpoint + ". " + hint
            );
        }
        
        variant_name = all_variants[0];
    }
    else {
        // (case 3) Find a single file ending with the variant name (case insensitive)
        std::vector<std::string> end_with_variant;
        std::string variant_suffix = variant + ".gguf";
        
        for (const auto& f : repo_files) {
            if (ends_with_ignore_case(f, variant_suffix) && !contains_ignore_case(f, "mmproj")) {
                end_with_variant.push_back(f);
            }
        }
        
        if (end_with_variant.size() == 1) {
            variant_name = end_with_variant[0];
        }
        else if (end_with_variant.size() > 1) {
            throw std::runtime_error(
                "Multiple .gguf files found for variant " + variant + ", but only one is allowed. " + hint
            );
        }
        // (case 4) Check whether the variant corresponds to a folder with sharded files (case insensitive)
        else {
            std::string folder_prefix = variant + "/";
            for (const auto& f : repo_files) {
                if (ends_with_ignore_case(f, ".gguf") && starts_with_ignore_case(f, folder_prefix)) {
                    sharded_files.push_back(f);
                }
            }
            
            if (sharded_files.empty()) {
                throw std::runtime_error(
                    "No .gguf files found for variant " + variant + ". " + hint
                );
            }
            
            // Sort to ensure consistent ordering
            std::sort(sharded_files.begin(), sharded_files.end());
            
            // Use first file as primary (this is how llamacpp handles it)
            variant_name = sharded_files[0];
        }
    }
    
    result.core_files["variant"] = variant_name;
    result.sharded_files = sharded_files;
    
    // If there is a mmproj file, add it to the core files
    if (!mmproj.empty()) {
        bool found = false;
        for (const auto& f : repo_files) {
            if (f == mmproj) {
                found = true;
                break;
            }
        }
        
        if (!found) {
            throw std::runtime_error(
                "The provided mmproj file " + mmproj + " was not found in " + checkpoint + "."
            );
        }
        
        result.core_files["mmproj"] = mmproj;
    }
    
    return result;
}

ModelManager::ModelManager() {
    server_models_ = load_server_models();
    user_models_ = load_user_models();
}

std::string ModelManager::get_cache_dir() {
    // Check environment variable first
    const char* cache_env = std::getenv("LEMONADE_CACHE_DIR");
    if (cache_env) {
        return std::string(cache_env);
    }
    
    // Default to ~/.cache/lemonade (matching Python implementation)
#ifdef _WIN32
    const char* userprofile = std::getenv("USERPROFILE");
    if (userprofile) {
        return std::string(userprofile) + "\\.cache\\lemonade";
    }
    return "C:\\.cache\\lemonade";
#else
    const char* home = std::getenv("HOME");
    if (home) {
        return std::string(home) + "/.cache/lemonade";
    }
    return "/tmp/.cache/lemonade";
#endif
}

std::string ModelManager::get_user_models_file() {
    return get_cache_dir() + "/user_models.json";
}

std::string ModelManager::get_hf_cache_dir() const {
    // Check HF_HUB_CACHE first (highest priority)
    const char* hf_hub_cache_env = std::getenv("HF_HUB_CACHE");
    if (hf_hub_cache_env) {
        return std::string(hf_hub_cache_env);
    }
    
    // Check HF_HOME second (append /hub)
    const char* hf_home_env = std::getenv("HF_HOME");
    if (hf_home_env) {
        return std::string(hf_home_env) + "/hub";
    }
    
    // Default platform-specific paths
#ifdef _WIN32
    const char* userprofile = std::getenv("USERPROFILE");
    if (userprofile) {
        return std::string(userprofile) + "\\.cache\\huggingface\\hub";
    }
    return "C:\\.cache\\huggingface\\hub";
#else
    const char* home = std::getenv("HOME");
    if (home) {
        return std::string(home) + "/.cache/huggingface/hub";
    }
    return "/tmp/.cache/huggingface/hub";
#endif
}

std::string ModelManager::resolve_model_path(const ModelInfo& info) const {
    // FLM models use checkpoint as-is (e.g., "gemma3:4b")
    if (info.recipe == "flm") {
        return info.checkpoint;
    }
    
    std::string hf_cache = get_hf_cache_dir();
    
    // Local uploads: checkpoint is relative path from HF cache
    if (info.source == "local_upload") {
        std::string normalized = info.checkpoint;
        std::replace(normalized.begin(), normalized.end(), '\\', '/');
        return hf_cache + "/" + normalized;
    }
    
    // HuggingFace models: need to find the GGUF file in cache
    // Parse checkpoint to get repo_id and variant
    std::string repo_id = info.checkpoint;
    std::string variant;
    
    size_t colon_pos = info.checkpoint.find(':');
    if (colon_pos != std::string::npos) {
        repo_id = info.checkpoint.substr(0, colon_pos);
        variant = info.checkpoint.substr(colon_pos + 1);
    }
    
    // Convert org/model to models--org--model
    std::string cache_dir_name = "models--";
    for (char c : repo_id) {
        cache_dir_name += (c == '/') ? "--" : std::string(1, c);
    }
    
    std::string model_cache_path = hf_cache + "/" + cache_dir_name;
    
    // For OGA models, look for genai_config.json directory
    if (info.recipe.find("oga-") == 0 || info.recipe == "ryzenai") {
        if (fs::exists(model_cache_path)) {
            for (const auto& entry : fs::recursive_directory_iterator(model_cache_path)) {
                if (entry.is_regular_file() && entry.path().filename() == "genai_config.json") {
                    return entry.path().parent_path().string();
                }
            }
        }
        return model_cache_path;  // Return directory even if genai_config not found
    }
    
    // For llamacpp, find the GGUF file with advanced sharded model support
    if (info.recipe == "llamacpp") {
        if (!fs::exists(model_cache_path)) {
            return model_cache_path;  // Return directory path even if not found
        }
        
        // Collect all GGUF files (exclude mmproj files)
        std::vector<std::string> all_gguf_files;
        for (const auto& entry : fs::recursive_directory_iterator(model_cache_path)) {
            if (entry.is_regular_file()) {
                std::string filename = entry.path().filename().string();
                std::string filename_lower = filename;
                std::transform(filename_lower.begin(), filename_lower.end(), filename_lower.begin(), ::tolower);
                
                if (filename.find(".gguf") != std::string::npos && filename_lower.find("mmproj") == std::string::npos) {
                    all_gguf_files.push_back(entry.path().string());
                }
            }
        }
        
        if (all_gguf_files.empty()) {
            return model_cache_path;  // Return directory if no GGUF found
        }
        
        // Sort files for consistent ordering (important for sharded models)
        std::sort(all_gguf_files.begin(), all_gguf_files.end());
        
        // Case 0: Wildcard (*) - return first file (llama-server will auto-load shards)
        if (variant == "*") {
            return all_gguf_files[0];
        }
        
        // Case 1: Empty variant - return first file
        if (variant.empty()) {
            return all_gguf_files[0];
        }
        
        // Case 2: Exact filename match (variant ends with .gguf)
        if (variant.find(".gguf") != std::string::npos) {
            for (const auto& filepath : all_gguf_files) {
                std::string filename = fs::path(filepath).filename().string();
                if (filename == variant) {
                    return filepath;
                }
            }
            return model_cache_path;  // Not found
        }
        
        // Case 3: Files ending with {variant}.gguf (case insensitive)
        std::string variant_lower = variant;
        std::transform(variant_lower.begin(), variant_lower.end(), variant_lower.begin(), ::tolower);
        std::string suffix = variant_lower + ".gguf";
        
        std::vector<std::string> matching_files;
        for (const auto& filepath : all_gguf_files) {
            std::string filename = fs::path(filepath).filename().string();
            std::string filename_lower = filename;
            std::transform(filename_lower.begin(), filename_lower.end(), filename_lower.begin(), ::tolower);
            
            if (filename_lower.size() >= suffix.size() &&
                filename_lower.substr(filename_lower.size() - suffix.size()) == suffix) {
                matching_files.push_back(filepath);
            }
        }
        
        if (!matching_files.empty()) {
            return matching_files[0];
        }
        
        // Case 4: Folder-based sharding (files in variant/ folder)
        std::string folder_prefix_lower = variant_lower + "/";
        
        for (const auto& filepath : all_gguf_files) {
            // Get relative path from model cache path
            std::string relative_path = filepath.substr(model_cache_path.length());
            std::string relative_lower = relative_path;
            std::transform(relative_lower.begin(), relative_lower.end(), relative_lower.begin(), ::tolower);
            
            if (relative_lower.find(folder_prefix_lower) != std::string::npos) {
                return filepath;
            }
        }
        
        // No match found - return first file as fallback
        return all_gguf_files[0];
    }
    
    // Fallback: return directory path
    return model_cache_path;
}

json ModelManager::load_server_models() {
    try {
        // Load from resources directory (relative to executable)
        std::string models_path = get_resource_path("resources/server_models.json");
        return JsonUtils::load_from_file(models_path);
    } catch (const std::exception& e) {
        std::cerr << "ERROR: Failed to load server_models.json: " << e.what() << std::endl;
        std::cerr << "This is a critical file required for the application to run." << std::endl;
        std::cerr << "Executable directory: " << get_executable_dir() << std::endl;
        throw std::runtime_error("Failed to load server_models.json");
    }
}

json ModelManager::load_user_models() {
    std::string user_models_path = get_user_models_file();
    
    if (!fs::exists(user_models_path)) {
        return json::object();
    }
    
    try {
        return JsonUtils::load_from_file(user_models_path);
    } catch (const std::exception& e) {
        std::cerr << "Warning: Could not load user_models.json: " << e.what() << std::endl;
        return json::object();
    }
}

void ModelManager::save_user_models(const json& user_models) {
    std::string user_models_path = get_user_models_file();
    
    // Ensure directory exists
    fs::path dir = fs::path(user_models_path).parent_path();
    fs::create_directories(dir);
    
    JsonUtils::save_to_file(user_models, user_models_path);
}

std::map<std::string, ModelInfo> ModelManager::get_supported_models() {
    // Build cache if needed (lazy initialization)
    build_cache();
    
    // Return copy of cache (all models, including their download status)
    std::lock_guard<std::mutex> lock(models_cache_mutex_);
    return models_cache_;
}

void ModelManager::build_cache() {
    std::lock_guard<std::mutex> lock(models_cache_mutex_);
    
    if (cache_valid_) {
        return;
    }
    
    std::cout << "[ModelManager] Building models cache..." << std::endl;
    
    models_cache_.clear();
    std::map<std::string, ModelInfo> all_models;
    
    // Step 1: Load ALL models from JSON (server models)
    for (auto& [key, value] : server_models_.items()) {
        ModelInfo info;
        info.model_name = key;
        info.checkpoint = JsonUtils::get_or_default<std::string>(value, "checkpoint", "");
        info.recipe = JsonUtils::get_or_default<std::string>(value, "recipe", "");
        info.suggested = JsonUtils::get_or_default<bool>(value, "suggested", false);
        info.mmproj = JsonUtils::get_or_default<std::string>(value, "mmproj", "");
        info.size = JsonUtils::get_or_default<double>(value, "size", 0.0);
        
        if (value.contains("labels") && value["labels"].is_array()) {
            for (const auto& label : value["labels"]) {
                info.labels.push_back(label.get<std::string>());
            }
        }
        
        // Populate type and device fields (multi-model support)
        info.type = get_model_type_from_labels(info.labels);
        info.device = get_device_type_from_recipe(info.recipe);
        
        info.resolved_path = resolve_model_path(info);
        all_models[key] = info;
    }
    
    // Load user models with "user." prefix
    for (auto& [key, value] : user_models_.items()) {
        ModelInfo info;
        info.model_name = "user." + key;
        info.checkpoint = JsonUtils::get_or_default<std::string>(value, "checkpoint", "");
        info.recipe = JsonUtils::get_or_default<std::string>(value, "recipe", "");
        info.suggested = JsonUtils::get_or_default<bool>(value, "suggested", true);
        info.mmproj = JsonUtils::get_or_default<std::string>(value, "mmproj", "");
        info.source = JsonUtils::get_or_default<std::string>(value, "source", "");
        info.size = JsonUtils::get_or_default<double>(value, "size", 0.0);
        
        if (value.contains("labels") && value["labels"].is_array()) {
            for (const auto& label : value["labels"]) {
                info.labels.push_back(label.get<std::string>());
            }
        }
        
        // Populate type and device fields (multi-model support)
        info.type = get_model_type_from_labels(info.labels);
        info.device = get_device_type_from_recipe(info.recipe);
        
        info.resolved_path = resolve_model_path(info);
        all_models[info.model_name] = info;
    }
    
    // Step 2: Filter by backend availability
    all_models = filter_models_by_backend(all_models);
    
    // Step 3: Check download status ONCE for all models
    auto flm_models = get_flm_installed_models();
    std::unordered_set<std::string> flm_set(flm_models.begin(), flm_models.end());
    
    int downloaded_count = 0;
    for (auto& [name, info] : all_models) {
        if (info.recipe == "flm") {
            info.downloaded = flm_set.count(info.checkpoint) > 0;
        } else {
            // Check if model file/dir exists
            bool file_exists = !info.resolved_path.empty() && fs::exists(info.resolved_path);
            
            if (file_exists) {
                // Also check for incomplete downloads:
                // 1. Check for .download_manifest.json in snapshot directory
                // 2. Check for any .partial files
                fs::path resolved(info.resolved_path);
                
                // For directories (OGA models), check within the directory
                // For files (GGUF models), check in parent directory
                fs::path snapshot_dir = fs::is_directory(resolved) ? resolved : resolved.parent_path();
                
                // Check for manifest (indicates incomplete multi-file download)
                fs::path manifest_path = snapshot_dir / ".download_manifest.json";
                bool has_manifest = fs::exists(manifest_path);
                
                // Check for .partial files
                bool has_partial = false;
                if (fs::is_directory(resolved)) {
                    // For directories, scan for any .partial files inside
                    for (const auto& entry : fs::directory_iterator(snapshot_dir)) {
                        if (entry.path().extension() == ".partial") {
                            has_partial = true;
                            break;
                        }
                    }
                } else {
                    // For files, check if the specific file has a .partial version
                    has_partial = fs::exists(info.resolved_path + ".partial");
                }
                
                info.downloaded = !has_manifest && !has_partial;
            } else {
                info.downloaded = false;
            }
        }
        
        if (info.downloaded) {
            downloaded_count++;
        }
        
        models_cache_[name] = info;
    }
    
    cache_valid_ = true;
    std::cout << "[ModelManager] Cache built: " << models_cache_.size() 
              << " total, " << downloaded_count << " downloaded" << std::endl;
}

void ModelManager::add_model_to_cache(const std::string& model_name) {
    std::lock_guard<std::mutex> lock(models_cache_mutex_);
    
    if (!cache_valid_) {
        return; // Will initialize on next access
    }
    
    // Parse model name to get JSON key
    std::string json_key = model_name;
    bool is_user_model = model_name.substr(0, 5) == "user.";
    if (is_user_model) {
        json_key = model_name.substr(5);
    }
    
    // Find in JSON
    json* model_json = nullptr;
    if (is_user_model && user_models_.contains(json_key)) {
        model_json = &user_models_[json_key];
    } else if (!is_user_model && server_models_.contains(json_key)) {
        model_json = &server_models_[json_key];
    }
    
    if (!model_json) {
        std::cerr << "[ModelManager] Warning: '" << model_name << "' not found in JSON" << std::endl;
        return;
    }
    
    // Build ModelInfo
    ModelInfo info;
    info.model_name = model_name;
    info.checkpoint = JsonUtils::get_or_default<std::string>(*model_json, "checkpoint", "");
    info.recipe = JsonUtils::get_or_default<std::string>(*model_json, "recipe", "");
    info.suggested = JsonUtils::get_or_default<bool>(*model_json, "suggested", is_user_model);
    info.mmproj = JsonUtils::get_or_default<std::string>(*model_json, "mmproj", "");
    info.source = JsonUtils::get_or_default<std::string>(*model_json, "source", "");
    
    if (model_json->contains("labels") && (*model_json)["labels"].is_array()) {
        for (const auto& label : (*model_json)["labels"]) {
            info.labels.push_back(label.get<std::string>());
        }
    }
    
    // Populate type and device fields (multi-model support)
    info.type = get_model_type_from_labels(info.labels);
    info.device = get_device_type_from_recipe(info.recipe);
    
    info.resolved_path = resolve_model_path(info);
    
    // Check if it should be filtered out by backend availability
    std::map<std::string, ModelInfo> temp_map = {{model_name, info}};
    auto filtered = filter_models_by_backend(temp_map);
    
    if (filtered.empty()) {
        std::cout << "[ModelManager] Model '" << model_name << "' filtered out by backend availability" << std::endl;
        return; // Backend not available, don't add to cache
    }
    
    // Check download status
    if (info.recipe == "flm") {
        auto flm_models = get_flm_installed_models();
        info.downloaded = std::find(flm_models.begin(), flm_models.end(), info.checkpoint) != flm_models.end();
    } else {
        bool file_exists = !info.resolved_path.empty() && fs::exists(info.resolved_path);
        
        if (file_exists) {
            // Check for incomplete downloads
            fs::path resolved(info.resolved_path);
            fs::path snapshot_dir = fs::is_directory(resolved) ? resolved : resolved.parent_path();
            
            fs::path manifest_path = snapshot_dir / ".download_manifest.json";
            bool has_manifest = fs::exists(manifest_path);
            
            bool has_partial = false;
            if (fs::is_directory(resolved)) {
                for (const auto& entry : fs::directory_iterator(snapshot_dir)) {
                    if (entry.path().extension() == ".partial") {
                        has_partial = true;
                        break;
                    }
                }
            } else {
                has_partial = fs::exists(info.resolved_path + ".partial");
            }
            
            info.downloaded = !has_manifest && !has_partial;
        } else {
            info.downloaded = false;
        }
    }
    
    models_cache_[model_name] = info;
    std::cout << "[ModelManager] Added '" << model_name << "' to cache (downloaded=" << info.downloaded << ")" << std::endl;
}

void ModelManager::update_model_in_cache(const std::string& model_name, bool downloaded) {
    std::lock_guard<std::mutex> lock(models_cache_mutex_);
    
    if (!cache_valid_) {
        return; // Will rebuild on next access
    }
    
    auto it = models_cache_.find(model_name);
    if (it != models_cache_.end()) {
        it->second.downloaded = downloaded;
        
        // Recompute resolved_path after download
        // The path changes now that files exist on disk
        if (downloaded) {
            it->second.resolved_path = resolve_model_path(it->second);
            std::cout << "[ModelManager] Updated '" << model_name 
                      << "' downloaded=" << downloaded 
                      << ", resolved_path=" << it->second.resolved_path << std::endl;
        } else {
            std::cout << "[ModelManager] Updated '" << model_name 
                      << "' downloaded=" << downloaded << std::endl;
        }
    } else {
        std::cerr << "[ModelManager] Warning: '" << model_name << "' not found in cache" << std::endl;
    }
}

void ModelManager::remove_model_from_cache(const std::string& model_name) {
    std::lock_guard<std::mutex> lock(models_cache_mutex_);
    
    if (!cache_valid_) {
        return;
    }
    
    auto it = models_cache_.find(model_name);
    if (it != models_cache_.end()) {
        if (it->second.source == "local_upload") {
            // Local upload - remove entirely from cache
            models_cache_.erase(model_name);
            std::cout << "[ModelManager] Removed '" << model_name << "' from cache" << std::endl;
        } else {
            // Registered model - just mark as not downloaded
            it->second.downloaded = false;
            std::cout << "[ModelManager] Marked '" << model_name << "' as not downloaded" << std::endl;
        }
    }
}

std::map<std::string, ModelInfo> ModelManager::get_downloaded_models() {
    // Build cache if needed
    build_cache();
    
    // Filter and return only downloaded models
    std::lock_guard<std::mutex> lock(models_cache_mutex_);
    std::map<std::string, ModelInfo> downloaded;
    for (const auto& [name, info] : models_cache_) {
        if (info.downloaded) {
            downloaded[name] = info;
        }
    }
    return downloaded;
}

// Helper function to check if NPU is available
// Matches Python behavior: on Windows, assume available (FLM will fail at runtime if not compatible)
// This allows showing FLM models on Windows systems - the actual compatibility check happens when loading
static bool is_npu_available(const json& hardware) {
    // Check if user explicitly disabled NPU check
    const char* skip_check = std::getenv("RYZENAI_SKIP_PROCESSOR_CHECK");
    if (skip_check && (std::string(skip_check) == "1" || 
                       std::string(skip_check) == "true" || 
                       std::string(skip_check) == "yes")) {
        return true;
    }
    
    // Use provided hardware info
    if (hardware.contains("npu") && hardware["npu"].is_object()) {
        return hardware["npu"].value("available", false);
    }
    
    return false;
}

static bool is_flm_available(const json& hardware) {
    // FLM models are available if NPU hardware is present
    // The FLM executable will be obtained as needed
    return is_npu_available(hardware);
}

static bool is_oga_available(const json& hardware) {
    // OGA models are available if NPU hardware is present
    // The ryzenai-server executable (OGA backend) will be obtained as needed
    return is_npu_available(hardware);
}

std::map<std::string, ModelInfo> ModelManager::filter_models_by_backend(
    const std::map<std::string, ModelInfo>& models) {
    
    std::map<std::string, ModelInfo> filtered;
    
    // Detect platform
#ifdef __APPLE__
    bool is_macos = true;
#else
    bool is_macos = false;
#endif
    
    // Get hardware info once (this will print the message)
    json system_info = SystemInfoCache::get_system_info_with_cache(false);
    json hardware = system_info.contains("devices") ? system_info["devices"] : json::object();
    
    // Check backend availability (passing hardware info)
    bool npu_available = is_npu_available(hardware);
    bool flm_available = is_flm_available(hardware);
    bool oga_available = is_oga_available(hardware);
    
    // Debug output (only shown once during startup)
    static bool debug_printed = false;
    if (!debug_printed) {
        std::cout << "[ModelManager] Backend availability:" << std::endl;
        std::cout << "  - NPU hardware: " << (npu_available ? "Yes" : "No") << std::endl;
        std::cout << "  - FLM available: " << (flm_available ? "Yes" : "No") << std::endl;
        std::cout << "  - OGA available: " << (oga_available ? "Yes" : "No") << std::endl;
        debug_printed = true;
    }
    
    int filtered_count = 0;
    for (const auto& [name, info] : models) {
        const std::string& recipe = info.recipe;
        bool filter_out = false;
        std::string filter_reason;
        
        // Filter FLM models based on NPU availability
        if (recipe == "flm") {
            if (!flm_available) {
                filter_out = true;
                filter_reason = "FLM not available";
            }
        }
        
        // Filter OGA models based on NPU availability
        if (recipe == "oga-npu" || recipe == "oga-hybrid" || recipe == "oga-cpu") {
            if (!oga_available) {
                filter_out = true;
                filter_reason = "OGA not available";
            }
        }
        
        // Filter out other OGA models (not yet implemented)
        if (recipe == "oga-igpu") {
            filter_out = true;
            filter_reason = "oga-igpu not implemented";
        }
        
        // On macOS, only show llamacpp models
        if (is_macos && recipe != "llamacpp") {
            filter_out = true;
            filter_reason = "macOS only supports llamacpp";
        }
        
        if (filter_out) {
            filtered_count++;
            continue;
        }
        
        // Model passes all filters
        filtered[name] = info;
    }
    
    return filtered;
}

void ModelManager::register_user_model(const std::string& model_name,
                                      const std::string& checkpoint,
                                      const std::string& recipe,
                                      bool reasoning,
                                      bool vision,
                                      bool embedding,
                                      bool reranking,
                                      const std::string& mmproj,
                                      const std::string& source) {
    
    // Remove "user." prefix if present
    std::string clean_name = model_name;
    if (clean_name.substr(0, 5) == "user.") {
        clean_name = clean_name.substr(5);
    }
    
    json model_entry;
    model_entry["checkpoint"] = checkpoint;
    model_entry["recipe"] = recipe;
    model_entry["suggested"] = true;  // Always set suggested=true for user models
    
    // Always start with "custom" label (matching Python implementation)
    std::vector<std::string> labels = {"custom"};
    if (reasoning) {
        labels.push_back("reasoning");
    }
    if (vision) {
        labels.push_back("vision");
    }
    if (embedding) {
        labels.push_back("embeddings");
    }
    if (reranking) {
        labels.push_back("reranking");
    }
    model_entry["labels"] = labels;
    
    if (!mmproj.empty()) {
        model_entry["mmproj"] = mmproj;
    }
    
    if (!source.empty()) {
        model_entry["source"] = source;
    }
    
    json updated_user_models = user_models_;
    updated_user_models[clean_name] = model_entry;
    
    save_user_models(updated_user_models);
    user_models_ = updated_user_models;
    
    // Add new model to cache incrementally
    add_model_to_cache("user." + clean_name);
}

// Helper function to get FLM installed models by calling 'flm list --filter installed --quiet'
// Uses the improved FLM CLI methodology with --filter and --quiet flags
std::vector<std::string> ModelManager::get_flm_installed_models() {
    std::vector<std::string> installed_models;

#ifdef _WIN32
    std::string command = "where flm > nul 2>&1";
#else
    std::string command = "which flm > /dev/null 2>&1";
#endif

    // Check if flm is available
    if (system(command.c_str()) != 0) {
        return installed_models; // FLM not installed
    }

    // Run 'flm list --filter installed --quiet' to get only installed models
    // This uses FLM's native filtering instead of emoji parsing
#ifdef _WIN32
    FILE* pipe = _popen("flm list --filter installed --quiet", "r");
#else
    FILE* pipe = popen("flm list --filter installed --quiet", "r");
#endif

    if (!pipe) {
        return installed_models;
    }

    char buffer[256];
    std::string output;
    while (fgets(buffer, sizeof(buffer), pipe) != nullptr) {
        output += buffer;
    }

#ifdef _WIN32
    _pclose(pipe);
#else
    pclose(pipe);
#endif

    // Parse output - cleaner format without emojis
    // Expected format:
    //   Models:
    //     - modelname:tag
    //     - another:model
    std::istringstream stream(output);
    std::string line;
    while (std::getline(stream, line)) {
        // Trim whitespace
        line.erase(0, line.find_first_not_of(" \t\r\n"));
        line.erase(line.find_last_not_of(" \t\r\n") + 1);

        // Skip the "Models:" header line or empty lines
        if (line == "Models:" || line.empty()) {
            continue;
        }

        // Parse model checkpoint (format: "  - modelname:tag")
        if (line.find("- ") == 0) {
            std::string checkpoint = line.substr(2);
            // Trim any remaining whitespace
            checkpoint.erase(0, checkpoint.find_first_not_of(" \t"));
            checkpoint.erase(checkpoint.find_last_not_of(" \t") + 1);
            if (!checkpoint.empty()) {
                installed_models.push_back(checkpoint);
            }
        }
    }

    return installed_models;
}

bool ModelManager::is_model_downloaded(const std::string& model_name) {
    // Build cache if needed
    build_cache();
    
    // O(1) lookup - download status is in cache
    std::lock_guard<std::mutex> lock(models_cache_mutex_);
    auto it = models_cache_.find(model_name);
    if (it != models_cache_.end()) {
        return it->second.downloaded;
    }
    return false;
}

bool ModelManager::is_model_downloaded(const std::string& model_name, 
                                       const std::vector<std::string>* flm_cache) {
    // This overload is no longer needed with unified cache, but keep for compatibility
    // Just delegate to the simpler version
    return is_model_downloaded(model_name);
}

void ModelManager::download_model(const std::string& model_name,
                                 const std::string& checkpoint,
                                 const std::string& recipe,
                                 bool reasoning,
                                 bool vision,
                                 bool embedding,
                                 bool reranking,
                                 const std::string& mmproj,
                                 bool do_not_upgrade,
                                 DownloadProgressCallback progress_callback) {
    
    std::string actual_checkpoint = checkpoint;
    std::string actual_recipe = recipe;
    std::string actual_mmproj = mmproj;
    
    // Check if model exists in registry
    bool model_registered = model_exists(model_name);
    
    if (!model_registered) {
        // Model not in registry - this must be a user model registration
        // Validate it has the "user." prefix
        if (model_name.substr(0, 5) != "user.") {
            throw std::runtime_error(
                "When registering a new model, the model name must include the "
                "`user` namespace, for example `user.Phi-4-Mini-GGUF`. Received: " + 
                model_name
            );
        }
        
        // Check that required arguments are provided
        if (actual_checkpoint.empty() || actual_recipe.empty()) {
            throw std::runtime_error(
                "Model " + model_name + " is not registered with Lemonade Server. "
                "To register and install it, provide the `checkpoint` and `recipe` "
                "arguments, as well as the optional `reasoning` and `mmproj` arguments "
                "as appropriate."
            );
        }
        
        // Validate GGUF models (llamacpp recipe) require a variant
        if (actual_recipe == "llamacpp") {
            std::string checkpoint_lower = actual_checkpoint;
            std::transform(checkpoint_lower.begin(), checkpoint_lower.end(), 
                          checkpoint_lower.begin(), ::tolower);
            if (checkpoint_lower.find("gguf") != std::string::npos && 
                actual_checkpoint.find(':') == std::string::npos) {
                throw std::runtime_error(
                    "You are required to provide a 'variant' in the checkpoint field when "
                    "registering a GGUF model. The variant is provided as CHECKPOINT:VARIANT. "
                    "For example: Qwen/Qwen2.5-Coder-3B-Instruct-GGUF:Q4_0 or "
                    "Qwen/Qwen2.5-Coder-3B-Instruct-GGUF:qwen2.5-coder-3b-instruct-q4_0.gguf"
                );
            }
        }
        
        std::cout << "Registering new user model: " << model_name << std::endl;
    } else {
        // Model is registered - if checkpoint not provided, look up from registry
        if (actual_checkpoint.empty()) {
            auto info = get_model_info(model_name);
            actual_checkpoint = info.checkpoint;
            actual_recipe = info.recipe;
        }
        
        // Also look up mmproj if not provided (for vision models)
        if (actual_mmproj.empty()) {
            auto info = get_model_info(model_name);
            actual_mmproj = info.mmproj;
            if (!actual_mmproj.empty()) {
                std::cout << "[ModelManager] Found mmproj for vision model: " << actual_mmproj << std::endl;
            }
        }
    }
    
    // Parse checkpoint
    std::string repo_id = actual_checkpoint;
    std::string variant = "";
    
    size_t colon_pos = actual_checkpoint.find(':');
    if (colon_pos != std::string::npos) {
        repo_id = actual_checkpoint.substr(0, colon_pos);
        variant = actual_checkpoint.substr(colon_pos + 1);
    }
    
    std::cout << "Downloading model: " << repo_id;
    if (!variant.empty()) {
        std::cout << " (variant: " << variant << ")";
    }
    std::cout << std::endl;
    
    // Check if offline mode
    const char* offline_env = std::getenv("LEMONADE_OFFLINE");
    if (offline_env && std::string(offline_env) == "1") {
        std::cout << "Offline mode enabled, skipping download" << std::endl;
        return;
    }
    
    // CRITICAL: If do_not_upgrade=true AND model is already downloaded, skip entirely
    // This prevents unnecessary HuggingFace API queries when we just want to use cached models
    // The do_not_upgrade flag means:
    //   - Load/inference endpoints: Don't check HuggingFace for updates (use cache if available)
    //   - Pull endpoint: Always check HuggingFace for latest version (do_not_upgrade=false)
    if (do_not_upgrade && is_model_downloaded(model_name)) {
        std::cout << "[ModelManager] Model already downloaded and do_not_upgrade=true, using cached version" << std::endl;
        return;
    }
    
    // Use FLM pull for FLM models, otherwise download from HuggingFace
    if (actual_recipe == "flm") {
        download_from_flm(actual_checkpoint, do_not_upgrade);
    } else if (actual_recipe == "llamacpp") {
        // For llamacpp (GGUF) models, use variant-aware download
        download_from_huggingface(repo_id, variant, actual_mmproj, progress_callback);
    } else {
        // For non-GGUF models (oga-*, etc.), download all files (no variant filtering)
        download_from_huggingface(repo_id, "", "", progress_callback);
    }
    
    // Register if needed
    if (model_name.substr(0, 5) == "user." || !checkpoint.empty()) {
        register_user_model(model_name, actual_checkpoint, actual_recipe, 
                          reasoning, vision, embedding, reranking, actual_mmproj);
    }
    
    // Update cache after successful download
    update_model_in_cache(model_name, true);
}

// Download model files from HuggingFace
// =====================================
// IMPORTANT: This function ALWAYS queries the HuggingFace API to get the repository
// file list, then downloads any missing files. It does NOT check do_not_upgrade.
//
// The caller (download_model) is responsible for checking do_not_upgrade and
// calling is_model_downloaded() before invoking this function.
//
// Download capabilities by backend:
//   - Lemonade Router (ModelManager): ✅ Downloads non-FLM models from HuggingFace
//   - FLM backend: ✅ Downloads FLM models via 'flm pull' command
//   - llama-server backend: ❌ Cannot download (expects GGUF files pre-cached)
//   - ryzenai-server backend: ❌ Cannot download (expects ONNX files pre-cached)
void ModelManager::download_from_huggingface(const std::string& repo_id,
                                            const std::string& variant,
                                            const std::string& mmproj,
                                            DownloadProgressCallback progress_callback) {
    // Get Hugging Face cache directory
    std::string hf_cache = get_hf_cache_dir();
    
    // Create cache directory structure
    fs::create_directories(hf_cache);
    
    std::string cache_dir_name = "models--";
    for (char c : repo_id) {
        if (c == '/') {
            cache_dir_name += "--";
        } else {
            cache_dir_name += c;
        }
    }
    
    std::string model_cache_path = hf_cache + "/" + cache_dir_name;
    fs::create_directories(model_cache_path);
    
    // Get HF token if available
    std::map<std::string, std::string> headers;
    const char* hf_token = std::getenv("HF_TOKEN");
    if (hf_token) {
        headers["Authorization"] = "Bearer " + std::string(hf_token);
    }
    
    // Query HuggingFace API to get list of all files in the repository
    // NOTE: This API call happens EVERY time this function is called, regardless of
    // whether files are cached. The do_not_upgrade check should happen in the caller
    // (download_model) to avoid this API call when using cached models.
    std::string api_url = "https://huggingface.co/api/models/" + repo_id;
    
    try {
        std::cout << "[ModelManager] Fetching repository file list from Hugging Face..." << std::endl;
        auto response = HttpClient::get(api_url, headers);
        
        if (response.status_code != 200) {
            throw std::runtime_error(
                "Failed to fetch model info from Hugging Face API (status: " + 
                std::to_string(response.status_code) + ")"
            );
        }
        
        auto model_info = JsonUtils::parse(response.body);
        
        if (!model_info.contains("siblings") || !model_info["siblings"].is_array()) {
            throw std::runtime_error("Invalid model info response from Hugging Face API");
        }
        
        // Extract commit hash (sha) from the API response
        std::string commit_hash;
        if (model_info.contains("sha") && model_info["sha"].is_string()) {
            commit_hash = model_info["sha"].get<std::string>();
            std::cout << "[ModelManager] Using commit hash: " << commit_hash << std::endl;
        } else {
            // Fallback to "main" if sha is not available
            commit_hash = "main";
            std::cout << "[ModelManager] Warning: No commit hash found in API response, using 'main'" << std::endl;
        }
        
        // Create snapshot directory using commit hash
        std::string snapshot_path = model_cache_path + "/snapshots/" + commit_hash;
        fs::create_directories(snapshot_path);
        
        // Create refs/main file pointing to this commit (matching huggingface_hub behavior)
        std::string refs_dir = model_cache_path + "/refs";
        fs::create_directories(refs_dir);
        std::string refs_main_path = refs_dir + "/main";
        std::ofstream refs_file(refs_main_path);
        if (refs_file.is_open()) {
            refs_file << commit_hash;
            refs_file.close();
        }
        
        // Extract list of all files in the repository
        std::vector<std::string> repo_files;
        for (const auto& file : model_info["siblings"]) {
            if (file.contains("rfilename")) {
                repo_files.push_back(file["rfilename"].get<std::string>());
            }
        }
        
        std::cout << "[ModelManager] Repository contains " << repo_files.size() << " files" << std::endl;
        
        std::vector<std::string> files_to_download;
        
        // Check if this is a GGUF model (variant provided) or non-GGUF (variant empty)
        if (!variant.empty() || !mmproj.empty()) {
            // GGUF model: Use identify_gguf_models to determine which files to download
            GGUFFiles gguf_files = identify_gguf_models(repo_id, variant, mmproj, repo_files);
            
            // Combine core files and sharded files into one list
            for (const auto& [key, filename] : gguf_files.core_files) {
                files_to_download.push_back(filename);
            }
            for (const auto& filename : gguf_files.sharded_files) {
                files_to_download.push_back(filename);
            }
            
            // Also download essential config files if they exist
            std::vector<std::string> config_files = {
                "config.json",
                "tokenizer.json",
                "tokenizer_config.json",
                "tokenizer.model"
            };
            for (const auto& config_file : config_files) {
                if (std::find(repo_files.begin(), repo_files.end(), config_file) != repo_files.end()) {
                    if (std::find(files_to_download.begin(), files_to_download.end(), config_file) == files_to_download.end()) {
                        files_to_download.push_back(config_file);
                    }
                }
            }
        } else {
            // Non-GGUF model (ONNX, etc.): Download all files in repository
            files_to_download = repo_files;
        }
        
        std::cout << "[ModelManager] Identified " << files_to_download.size() << " files to download:" << std::endl;
        for (const auto& filename : files_to_download) {
            std::cout << "  - " << filename << std::endl;
        }
        
        // Create download manifest to track incomplete downloads
        // This allows us to detect partially downloaded models
        std::string manifest_path = snapshot_path + "/.download_manifest.json";
        
        // Fetch file sizes from the tree API (the models API doesn't include sizes)
        std::map<std::string, size_t> file_sizes;
        std::string tree_url = "https://huggingface.co/api/models/" + repo_id + "/tree/main";
        auto tree_response = HttpClient::get(tree_url, headers);
        
        if (tree_response.status_code == 200) {
            auto tree_info = JsonUtils::parse(tree_response.body);
            if (tree_info.is_array()) {
                for (const auto& file : tree_info) {
                    if (file.contains("path") && file.contains("size")) {
                        std::string fpath = file["path"].get<std::string>();
                        size_t fsize = file["size"].get<size_t>();
                        file_sizes[fpath] = fsize;
                    }
                }
            }
            std::cout << "[ModelManager] Retrieved file sizes for " << file_sizes.size() << " files" << std::endl;
        } else {
            std::cout << "[ModelManager] Warning: Could not fetch file sizes (tree API returned " 
                      << tree_response.status_code << ")" << std::endl;
        }
        
        // Create manifest with expected files
        json manifest;
        manifest["repo_id"] = repo_id;
        manifest["commit_hash"] = commit_hash;
        manifest["files"] = json::array();
        for (const auto& filename : files_to_download) {
            json file_entry;
            file_entry["name"] = filename;
            file_entry["size"] = file_sizes.count(filename) ? file_sizes[filename] : 0;
            manifest["files"].push_back(file_entry);
        }
        
        // Write manifest (indicates download in progress)
        JsonUtils::save_to_file(manifest, manifest_path);
        std::cout << "[ModelManager] Created download manifest" << std::endl;
        
        // Download each file with robust retry and resume support
        int file_index = 0;
        int total_files = static_cast<int>(files_to_download.size());
        
        for (const auto& filename : files_to_download) {
            file_index++;
            std::string file_url = "https://huggingface.co/" + repo_id + 
                                 "/resolve/main/" + filename;
            std::string output_path = snapshot_path + "/" + filename;
            
            // Create parent directory for file (handles folders in filenames)
            fs::create_directories(fs::path(output_path).parent_path());
            
            std::cout << "[ModelManager] Downloading: " << filename << "..." << std::endl;
            
            // Send progress update if callback provided
            if (progress_callback) {
                DownloadProgress progress;
                progress.file = filename;
                progress.file_index = file_index;
                progress.total_files = total_files;
                progress.bytes_downloaded = 0;
                progress.bytes_total = file_sizes.count(filename) ? file_sizes[filename] : 0;
                progress.percent = 0;
                progress_callback(progress);
            }
            
            utils::DownloadOptions download_opts;
            download_opts.max_retries = 10;
            download_opts.initial_retry_delay_ms = 2000;
            download_opts.max_retry_delay_ms = 120000;
            download_opts.resume_partial = true;
            download_opts.low_speed_limit = 1000;
            download_opts.low_speed_time = 60;
            download_opts.connect_timeout = 60;
            
            // Create progress callback that reports to both console and SSE callback
            utils::ProgressCallback http_progress_cb;
            if (progress_callback) {
                http_progress_cb = [&](size_t downloaded, size_t total) {
                    DownloadProgress progress;
                    progress.file = filename;
                    progress.file_index = file_index;
                    progress.total_files = total_files;
                    progress.bytes_downloaded = downloaded;
                    progress.bytes_total = total;
                    progress.percent = (total > 0) ? static_cast<int>((downloaded * 100) / total) : 0;
                    progress_callback(progress);
                };
            } else {
                // Default console progress callback
                http_progress_cb = utils::create_throttled_progress_callback();
            }
            
            auto result = HttpClient::download_file(
                file_url,
                output_path,
                http_progress_cb,
                headers,
                download_opts
            );
            
<<<<<<< HEAD
            if (success) {
                std::cout << "[ModelManager] Downloaded: " << filename << std::endl;
=======
            if (result.success) {
                std::cout << "\n[ModelManager] Downloaded: " << filename << std::endl;
>>>>>>> e23a4f94
            } else {
                // Build a detailed error message
                std::ostringstream error_msg;
                error_msg << "Failed to download file: " << filename << "\n";
                error_msg << "URL: " << file_url << "\n";
                error_msg << result.error_message;
                
                // If there's a partial file, provide helpful information
                if (fs::exists(output_path)) {
                    size_t partial_size = fs::file_size(output_path);
                    if (partial_size > 0) {
                        error_msg << "\n\n[INFO] Partial download preserved at: " << output_path;
                        error_msg << "\n[INFO] Partial size: " << std::fixed << std::setprecision(1) 
                                  << (partial_size / (1024.0 * 1024.0)) << " MB";
                        error_msg << "\n[INFO] Run the command again to resume from where it left off.";
                    }
                }
                
                throw std::runtime_error(error_msg.str());
            }
        }
        
        // Validate all expected files exist after download
        std::cout << "[ModelManager] Validating downloaded files..." << std::endl;
        bool all_valid = true;
        for (const auto& filename : files_to_download) {
            std::string expected_path = snapshot_path + "/" + filename;
            std::string partial_path = expected_path + ".partial";
            
            // Check for .partial file (incomplete download)
            if (fs::exists(partial_path)) {
                all_valid = false;
                std::cerr << "[ModelManager] Incomplete file found: " << filename << ".partial" << std::endl;
                continue;
            }
            
            if (!fs::exists(expected_path)) {
                all_valid = false;
                std::cerr << "[ModelManager] Missing file: " << filename << std::endl;
                continue;
            }
            
            // Verify file size if we have expected size
            if (file_sizes.count(filename) && file_sizes[filename] > 0) {
                size_t actual_size = fs::file_size(expected_path);
                size_t expected_size = file_sizes[filename];
                if (actual_size != expected_size) {
                    all_valid = false;
                    std::cerr << "[ModelManager] Size mismatch for " << filename 
                              << ": expected " << expected_size << " bytes, got " << actual_size << " bytes" << std::endl;
                }
            }
        }
        
        if (!all_valid) {
            throw std::runtime_error(
                "Download validation failed. Some files are incomplete or missing. "
                "Run the command again to resume."
            );
        }
        
        // All files validated - remove manifest to mark download as complete
        if (fs::exists(manifest_path)) {
            fs::remove(manifest_path);
            std::cout << "[ModelManager] Removed download manifest (download complete)" << std::endl;
        }
        
        // Send completion event
        if (progress_callback) {
            DownloadProgress progress;
            progress.complete = true;
            progress.file_index = total_files;
            progress.total_files = total_files;
            progress.percent = 100;
            progress_callback(progress);
        }
        
        std::cout << "[ModelManager] ✓ All files downloaded and validated successfully!" << std::endl;
        std::cout << "[ModelManager DEBUG] Download location: " << snapshot_path << std::endl;
        
    } catch (const std::exception& e) {
        // Don't log here - let the caller (Server) handle error logging
        throw;
    }
}

void ModelManager::download_from_flm(const std::string& checkpoint, bool do_not_upgrade) {
    std::cout << "[ModelManager] Pulling FLM model: " << checkpoint << std::endl;
    
    // Ensure FLM is installed
    std::cout << "[ModelManager] Checking FLM installation..." << std::endl;
    backends::FastFlowLMServer flm_installer("info", this);
    try {
        flm_installer.install();
    } catch (const std::exception& e) {
        std::cerr << "[ModelManager ERROR] FLM installation failed: " << e.what() << std::endl;
        throw;
    }
    
    // Find flm executable
    std::string flm_path;
#ifdef _WIN32
    // On Windows, check if flm.exe is in PATH
    flm_path = "flm";
#else
    // On Unix, check if flm is in PATH
    flm_path = "flm";
#endif
    
    // Prepare arguments
    std::vector<std::string> args = {"pull", checkpoint};
    if (!do_not_upgrade) {
        args.push_back("--force");
    }
    
    std::cout << "[ProcessManager] Starting process: \"" << flm_path << "\"";
    for (const auto& arg : args) {
        std::cout << " \"" << arg << "\"";
    }
    std::cout << std::endl;
    
    // Run flm pull command
    auto handle = utils::ProcessManager::start_process(flm_path, args, "", false);
    
    // Wait for download to complete
    if (!utils::ProcessManager::is_running(handle)) {
        int exit_code = utils::ProcessManager::get_exit_code(handle);
        std::cerr << "[ModelManager ERROR] FLM pull failed with exit code: " << exit_code << std::endl;
        throw std::runtime_error("FLM pull failed");
    }
    
    // Wait for process to complete
    int timeout_seconds = 300; // 5 minutes
    std::cout << "[ModelManager] Waiting for FLM model download to complete..." << std::endl;
    for (int i = 0; i < timeout_seconds * 10; ++i) {
        if (!utils::ProcessManager::is_running(handle)) {
            int exit_code = utils::ProcessManager::get_exit_code(handle);
            if (exit_code != 0) {
                std::cerr << "[ModelManager ERROR] FLM pull failed with exit code: " << exit_code << std::endl;
                throw std::runtime_error("FLM pull failed with exit code: " + std::to_string(exit_code));
            }
            break;
        }
        std::this_thread::sleep_for(std::chrono::milliseconds(100));
        
        // Print progress every 5 seconds
        if (i % 50 == 0 && i > 0) {
            std::cout << "[ModelManager] Still downloading... (" << (i/10) << "s elapsed)" << std::endl;
        }
    }
    
    std::cout << "[ModelManager] FLM model pull completed successfully" << std::endl;
}

void ModelManager::delete_model(const std::string& model_name) {
    auto info = get_model_info(model_name);
    
    std::cout << "[ModelManager] Deleting model: " << model_name << std::endl;
    std::cout << "[ModelManager] Checkpoint: " << info.checkpoint << std::endl;
    std::cout << "[ModelManager] Recipe: " << info.recipe << std::endl;
    
    // Handle FLM models separately
    if (info.recipe == "flm") {
        std::cout << "[ModelManager] Deleting FLM model: " << info.checkpoint << std::endl;
        
        // Validate checkpoint is not empty
        if (info.checkpoint.empty()) {
            throw std::runtime_error("FLM model has empty checkpoint field, cannot delete");
        }
        
        // Find flm executable
        std::string flm_path;
#ifdef _WIN32
        flm_path = "flm";
#else
        flm_path = "flm";
#endif
        
        // Prepare arguments for 'flm remove' command
        std::vector<std::string> args = {"remove", info.checkpoint};
        
        std::cout << "[ProcessManager] Starting process: \"" << flm_path << "\"";
        for (const auto& arg : args) {
            std::cout << " \"" << arg << "\"";
        }
        std::cout << std::endl;
        
        // Run flm remove command
        auto handle = utils::ProcessManager::start_process(flm_path, args, "", false);
        
        // Wait for process to complete
        int timeout_seconds = 60; // 1 minute timeout for removal
        for (int i = 0; i < timeout_seconds * 10; ++i) {
            if (!utils::ProcessManager::is_running(handle)) {
                int exit_code = utils::ProcessManager::get_exit_code(handle);
                if (exit_code != 0) {
                    std::cerr << "[ModelManager ERROR] FLM remove failed with exit code: " << exit_code << std::endl;
                    throw std::runtime_error("Failed to delete FLM model " + model_name + ": FLM remove failed with exit code " + std::to_string(exit_code));
                }
                break;
            }
            std::this_thread::sleep_for(std::chrono::milliseconds(100));
        }
        
        // Check if process is still running (timeout)
        if (utils::ProcessManager::is_running(handle)) {
            std::cerr << "[ModelManager ERROR] FLM remove timed out" << std::endl;
            throw std::runtime_error("Failed to delete FLM model " + model_name + ": FLM remove timed out");
        }
        
        std::cout << "[ModelManager] ✓ Successfully deleted FLM model: " << model_name << std::endl;
        
        // Remove from user models if it's a user model
        if (model_name.substr(0, 5) == "user.") {
            std::string clean_name = model_name.substr(5);
            json updated_user_models = user_models_;
            updated_user_models.erase(clean_name);
            save_user_models(updated_user_models);
            user_models_ = updated_user_models;
            std::cout << "[ModelManager] ✓ Removed from user_models.json" << std::endl;
        }
        
        // Remove from cache after successful deletion
        remove_model_from_cache(model_name);
        
        return;
    }
    
    // Use resolved_path to find the model directory to delete
    if (info.resolved_path.empty()) {
        throw std::runtime_error("Model has no resolved_path, cannot determine files to delete");
    }
    
    // Find the models--* directory from resolved_path
    // resolved_path could be a file or directory, we need to find the models-- ancestor
    fs::path path_obj(info.resolved_path);
    std::string model_cache_path;
    
    // Walk up the directory tree to find models--* directory
    while (!path_obj.empty() && path_obj.has_filename()) {
        std::string dirname = path_obj.filename().string();
        if (dirname.find("models--") == 0) {
            model_cache_path = path_obj.string();
            break;
        }
        path_obj = path_obj.parent_path();
    }
    
    if (model_cache_path.empty()) {
        throw std::runtime_error("Could not find models-- directory in path: " + info.resolved_path);
    }
    
    std::cout << "[ModelManager] Cache path: " << model_cache_path << std::endl;
    
    if (fs::exists(model_cache_path)) {
        std::cout << "[ModelManager] Removing directory..." << std::endl;
        fs::remove_all(model_cache_path);
        std::cout << "[ModelManager] ✓ Deleted model files: " << model_name << std::endl;
    } else {
        std::cout << "[ModelManager] Warning: Model cache directory not found (may already be deleted)" << std::endl;
    }
    
    // Remove from user models if it's a user model
    if (model_name.substr(0, 5) == "user.") {
        std::string clean_name = model_name.substr(5);
        json updated_user_models = user_models_;
        updated_user_models.erase(clean_name);
        save_user_models(updated_user_models);
        user_models_ = updated_user_models;
        std::cout << "[ModelManager] ✓ Removed from user_models.json" << std::endl;
    }
    
    // Remove from cache after successful deletion
    remove_model_from_cache(model_name);
}

ModelInfo ModelManager::get_model_info(const std::string& model_name) {
    // Build cache if needed
    build_cache();
    
    // O(1) lookup in cache
    std::lock_guard<std::mutex> lock(models_cache_mutex_);
    auto it = models_cache_.find(model_name);
    if (it != models_cache_.end()) {
        return it->second;
    }
    
    throw std::runtime_error("Model not found: " + model_name);
}

bool ModelManager::model_exists(const std::string& model_name) {
    // Build cache if needed
    build_cache();
    
    // O(1) lookup in cache
    std::lock_guard<std::mutex> lock(models_cache_mutex_);
    return models_cache_.find(model_name) != models_cache_.end();
}

} // namespace lemon
<|MERGE_RESOLUTION|>--- conflicted
+++ resolved
@@ -1354,13 +1354,8 @@
                 download_opts
             );
             
-<<<<<<< HEAD
-            if (success) {
-                std::cout << "[ModelManager] Downloaded: " << filename << std::endl;
-=======
             if (result.success) {
                 std::cout << "\n[ModelManager] Downloaded: " << filename << std::endl;
->>>>>>> e23a4f94
             } else {
                 // Build a detailed error message
                 std::ostringstream error_msg;
