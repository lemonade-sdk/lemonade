#include "lemon/backends/llamacpp_server.h"
#include "lemon/utils/http_client.h"
#include "lemon/utils/process_manager.h"
#include "lemon/utils/path_utils.h"
#include "lemon/utils/json_utils.h"
#include "lemon/error_types.h"
#include "lemon/system_info.h"
#include <iostream>
#include <filesystem>
#include <fstream>
#include <iomanip>
#include <regex>
#include <thread>
#include <chrono>
#include <algorithm>
#include <cstdlib>
#include <set>

#ifdef _WIN32
#include <windows.h>
#else
#include <sys/stat.h>
#include <unistd.h>
#endif

namespace fs = std::filesystem;
using namespace lemon::utils;

namespace lemon {
namespace backends {

// Embedding model batch configuration set to 8192 as default
static const int EMBEDDING_CTX_SIZE = 8192;
static const int EMBEDDING_BATCH_SIZE = 8192;
static const int EMBEDDING_UBATCH_SIZE = 8192;

<<<<<<< HEAD
// Helper to load backend versions from configuration file
static std::string get_llamacpp_version(const std::string& backend) {
    std::string config_path = utils::get_resource_path("resources/backend_versions.json");
    
    try {
        json config = utils::JsonUtils::load_from_file(config_path);
        
        if (!config.contains("llamacpp") || !config["llamacpp"].is_object()) {
            throw std::runtime_error("backend_versions.json is missing 'llamacpp' section");
        }
        
        const auto& llamacpp_config = config["llamacpp"];
        
        if (!llamacpp_config.contains(backend) || !llamacpp_config[backend].is_string()) {
            throw std::runtime_error("backend_versions.json is missing version for backend: " + backend);
        }
        
        std::string version = llamacpp_config[backend].get<std::string>();
        std::cout << "[LlamaCpp] Using " << backend << " version from config: " << version << std::endl;
        return version;
        
    } catch (const std::exception& e) {
        std::cerr << "\n" << std::string(70, '=') << std::endl;
        std::cerr << "ERROR: Failed to load llama.cpp version from configuration" << std::endl;
        std::cerr << std::string(70, '=') << std::endl;
        std::cerr << "\nConfig file: " << config_path << std::endl;
        std::cerr << "Backend: " << backend << std::endl;
        std::cerr << "Error: " << e.what() << std::endl;
        std::cerr << "\nThe backend_versions.json file is required and must contain valid" << std::endl;
        std::cerr << "version information for all llama.cpp backends." << std::endl;
        std::cerr << std::string(70, '=') << std::endl << std::endl;
        throw;
    }
}

LlamaCppServer::LlamaCppServer(const std::string& backend, const std::string& log_level)
    : WrappedServer("llama-server", log_level), backend_(backend) {
=======
// Helper to add a flag-only argument (e.g., --jinja, --embeddings)
static void push_arg(std::vector<std::string>& args, 
                    std::set<std::string>& reserved,
                    const std::string& key) {
    args.push_back(key);
    reserved.insert(key);
}

// Helper to add a flag-value pair (e.g., --port 8000, -m model.gguf)
static void push_arg(std::vector<std::string>& args,
                    std::set<std::string>& reserved,
                    const std::string& key,
                    const std::string& value) {
    args.push_back(key);
    args.push_back(value);
    reserved.insert(key);
}

// Helper to tokenize custom args string into vector
static std::vector<std::string> parse_custom_args(const std::string& custom_args_str) {
    std::vector<std::string> result;
    if (custom_args_str.empty()) {
        return result;
    }
    
    std::string current_arg;
    bool in_quotes = false;
    char quote_char = '\0';
    
    for (char c : custom_args_str) {
        if (!in_quotes && (c == '"' || c == '\'')) {
            in_quotes = true;
            quote_char = c;
        } else if (in_quotes && c == quote_char) {
            in_quotes = false;
            quote_char = '\0';
        } else if (!in_quotes && c == ' ') {
            if (!current_arg.empty()) {
                result.push_back(current_arg);
                current_arg.clear();
            }
        } else {
            current_arg += c;
        }
    }
    
    if (!current_arg.empty()) {
        result.push_back(current_arg);
    }
    
    return result;
}

// Helper to validate custom arguments don't conflict with reserved flags
static std::string validate_custom_args(const std::string& custom_args_str,
                                       const std::set<std::string>& reserved_flags) {
    std::vector<std::string> custom_args = parse_custom_args(custom_args_str);
    
    for (const auto& arg : custom_args) {
        // Extract flag name (handle --flag=value format)
        std::string flag = arg;
        size_t eq_pos = flag.find('=');
        if (eq_pos != std::string::npos) {
            flag = flag.substr(0, eq_pos);
        }
        
        // Check if it's a flag and if it's reserved
        if (!flag.empty() && flag[0] == '-') {
            if (reserved_flags.find(flag) != reserved_flags.end()) {
                // Build error message with all reserved flags
                std::string reserved_list;
                for (const auto& rf : reserved_flags) {
                    if (!reserved_list.empty()) reserved_list += ", ";
                    reserved_list += rf;
                }
                
                return "Argument '" + flag + "' is managed by Lemonade and cannot be overridden.\n"
                       "Reserved arguments: " + reserved_list;
            }
        }
    }
    
    return "";  // Valid
}

LlamaCppServer::LlamaCppServer(const std::string& backend, const std::string& log_level,
                               const std::string& custom_args)
    : WrappedServer("llama-server", log_level), backend_(backend), custom_args_(custom_args) {
>>>>>>> ac7a4505
}

LlamaCppServer::~LlamaCppServer() {
    unload();
}

// Helper to identify ROCm architecture from GPU name
static std::string identify_rocm_arch_from_name(const std::string& device_name) {
    std::string device_lower = device_name;
    std::transform(device_lower.begin(), device_lower.end(), device_lower.begin(), ::tolower);
    
    if (device_lower.find("radeon") == std::string::npos) {
        return "";
    }
    
    // STX Halo iGPUs (gfx1151 architecture)
    // Radeon 8050S Graphics / Radeon 8060S Graphics
    if (device_lower.find("8050s") != std::string::npos || 
        device_lower.find("8060s") != std::string::npos) {
        return "gfx1151";
    }
    
    // RDNA4 GPUs (gfx120X architecture)
    // AMD Radeon AI PRO R9700, AMD Radeon RX 9070 XT, AMD Radeon RX 9070 GRE,
    // AMD Radeon RX 9070, AMD Radeon RX 9060 XT
    if (device_lower.find("r9700") != std::string::npos ||
        device_lower.find("9060") != std::string::npos ||
        device_lower.find("9070") != std::string::npos) {
        return "gfx120X";
    }
    
    // RDNA3 GPUs (gfx110X architecture)
    // AMD Radeon PRO V710, AMD Radeon PRO W7900 Dual Slot, AMD Radeon PRO W7900,
    // AMD Radeon PRO W7800 48GB, AMD Radeon PRO W7800, AMD Radeon PRO W7700,
    // AMD Radeon RX 7900 XTX, AMD Radeon RX 7900 XT, AMD Radeon RX 7900 GRE,
    // AMD Radeon RX 7800 XT, AMD Radeon RX 7700 XT
    if (device_lower.find("7700") != std::string::npos ||
        device_lower.find("7800") != std::string::npos ||
        device_lower.find("7900") != std::string::npos ||
        device_lower.find("v710") != std::string::npos) {
        return "gfx110X";
    }
    
    return "";
}

// Helper to identify ROCm architecture from system
static std::string identify_rocm_arch() {
    auto system_info = lemon::create_system_info();
    
    // Check iGPU
    auto igpu = system_info->get_amd_igpu_device();
    if (igpu.available && !igpu.name.empty()) {
        std::string arch = identify_rocm_arch_from_name(igpu.name);
        if (!arch.empty()) {
            return arch;
        }
    }
    
    // Check dGPUs
    auto dgpus = system_info->get_amd_dgpu_devices();
    for (const auto& gpu : dgpus) {
        if (gpu.available && !gpu.name.empty()) {
            std::string arch = identify_rocm_arch_from_name(gpu.name);
            if (!arch.empty()) {
                return arch;
            }
        }
    }
    
    // Default to gfx110X if no specific arch detected
    return "gfx110X";
}

// Helper to get the directory where llama binaries should be installed
// Policy: Next to the executable for both dev builds and installed binaries
static std::string get_llama_base_dir() {
#ifdef _WIN32
    char exe_path[MAX_PATH];
    GetModuleFileNameA(NULL, exe_path, MAX_PATH);
    fs::path exe_dir = fs::path(exe_path).parent_path();
    return exe_dir.string();
#else
    // Get the actual executable location
    char exe_path[1024];
    ssize_t len = readlink("/proc/self/exe", exe_path, sizeof(exe_path) - 1);
    if (len != -1) {
        exe_path[len] = '\0';
        fs::path exe_dir = fs::path(exe_path).parent_path();
        
        // If we're in /usr/local/bin, use /usr/local/share/lemonade-server instead
        if (exe_dir == "/usr/local/bin" || exe_dir == "/usr/bin") {
            if (fs::exists("/usr/local/share/lemonade-server")) {
                return "/usr/local/share/lemonade-server";
            }
            if (fs::exists("/usr/share/lemonade-server")) {
                return "/usr/share/lemonade-server";
            }
        }
        
        // Otherwise (dev builds), use the exe directory
        return exe_dir.string();
    }
    return ".";
#endif
}

// Helper to get the install directory for llama-server binaries
// Policy: Put in llama/{backend}/ next to the executable
static std::string get_install_directory(const std::string& backend) {
    return (fs::path(get_llama_base_dir()) / "llama" / backend).string();
}

// Helper to get HuggingFace cache directory
// Policy: Use HF_HOME or default to ~/.cache/huggingface/hub (standard HF behavior)
static std::string get_hf_cache_dir() {
    // Check HF_HOME first
    const char* hf_home = std::getenv("HF_HOME");
    if (hf_home) {
        return std::string(hf_home) + "/hub";
    }
    
    // Default to ~/.cache/huggingface/hub
#ifdef _WIN32
    const char* userprofile = std::getenv("USERPROFILE");
    if (userprofile) {
        return std::string(userprofile) + "\\.cache\\huggingface\\hub";
    }
    return "C:\\.cache\\huggingface\\hub";
#else
    const char* home = std::getenv("HOME");
    if (home) {
        return std::string(home) + "/.cache/huggingface/hub";
    }
    return "/tmp/.cache/huggingface/hub";
#endif
}

// Helper to extract ZIP files (Windows/Linux built-in tools)
static bool extract_zip(const std::string& zip_path, const std::string& dest_dir) {
#ifdef _WIN32
    std::cout << "[LlamaCpp] Extracting ZIP to " << dest_dir << std::endl;
    
    // Use PowerShell to extract with error handling
    // Add -ErrorAction Stop to ensure errors are properly caught
    std::string command = "powershell -Command \"try { Expand-Archive -Path '" + 
                         zip_path + "' -DestinationPath '" + dest_dir + 
                         "' -Force -ErrorAction Stop; exit 0 } catch { Write-Error $_.Exception.Message; exit 1 }\"";
    
    int result = system(command.c_str());
    if (result != 0) {
        std::cerr << "[LlamaCpp] PowerShell extraction failed with code: " << result << std::endl;
        return false;
    }
    return true;
#else
    std::cout << "[LlamaCpp] Extracting ZIP to " << dest_dir << std::endl;
    std::string command = "unzip -o \"" + zip_path + "\" -d \"" + dest_dir + "\"";
    int result = system(command.c_str());
    return result == 0;
#endif
}

void LlamaCppServer::install(const std::string& backend) {
    std::string install_dir = get_install_directory(backend_.empty() ? backend : backend_);
    std::string version_file = (fs::path(install_dir) / "version.txt").string();
    std::string backend_file = (fs::path(install_dir) / "backend.txt").string();
    
    // Get expected version from config file (or fallback to defaults)
    std::string expected_version = get_llamacpp_version(backend_.empty() ? backend : backend_);
    
    // Check if already installed with correct version
    std::string exe_path = find_executable_in_install_dir(install_dir);
    bool needs_install = exe_path.empty();
    
    if (!needs_install && fs::exists(version_file) && fs::exists(backend_file)) {
        std::string installed_version, installed_backend;
        
        // Read version info in a separate scope to ensure files are closed
        {
            std::ifstream vf(version_file);
            std::ifstream bf(backend_file);
            std::getline(vf, installed_version);
            std::getline(bf, installed_backend);
        }  // Files are closed here when ifstream objects go out of scope
        
        if (installed_version != expected_version || installed_backend != backend_) {
            std::cout << "[LlamaCpp] Upgrading from " << installed_version 
                     << " to " << expected_version << std::endl;
            needs_install = true;
            fs::remove_all(install_dir);
        }
    }
    
    if (needs_install) {
        std::cout << "[LlamaCpp] Installing llama-server (backend: " << backend_ 
                 << ", version: " << expected_version << ")" << std::endl;
        
        // Create install directory
        fs::create_directories(install_dir);
        
        // Determine download URL
        std::string repo, filename;
        
        if (backend_ == "rocm") {
            // ROCm support from lemonade-sdk/llamacpp-rocm
            repo = "lemonade-sdk/llamacpp-rocm";
            std::string target_arch = identify_rocm_arch();
            
#ifdef _WIN32
            filename = "llama-" + expected_version + "-windows-rocm-" + target_arch + "-x64.zip";
#elif defined(__linux__)
            filename = "llama-" + expected_version + "-ubuntu-rocm-" + target_arch + "-x64.zip";
#else
            throw std::runtime_error("ROCm llamacpp only supported on Windows and Linux");
#endif
            std::cout << "[LlamaCpp] Detected ROCm architecture: " << target_arch << std::endl;
            
        } else if (backend_ == "metal") {
            // Metal support for macOS Apple Silicon from ggml-org/llama.cpp
            repo = "ggml-org/llama.cpp";
#ifdef __APPLE__
            filename = "llama-" + expected_version + "-bin-macos-arm64.zip";
#else
            throw std::runtime_error("Metal llamacpp only supported on macOS");
#endif
            
        } else {  // vulkan
            // Vulkan support from ggml-org/llama.cpp
            repo = "ggml-org/llama.cpp";
#ifdef _WIN32
            filename = "llama-" + expected_version + "-bin-win-vulkan-x64.zip";
#elif defined(__linux__)
            filename = "llama-" + expected_version + "-bin-ubuntu-vulkan-x64.zip";
#else
            throw std::runtime_error("Vulkan llamacpp only supported on Windows and Linux");
#endif
        }
        
        std::string url = "https://github.com/" + repo + "/releases/download/" + 
                         expected_version + "/" + filename;
        
        // Download ZIP to HuggingFace cache directory (follows HF conventions)
        fs::path cache_dir = get_hf_cache_dir();
        fs::create_directories(cache_dir);
        std::string zip_path = (cache_dir / filename).string();
        
        std::cout << "[LlamaCpp] Downloading from: " << url << std::endl;
        std::cout << "[LlamaCpp] Downloading to: " << zip_path << std::endl;
        
        // Download the file with throttled progress updates (once per second)
        bool download_success = utils::HttpClient::download_file(
            url, 
            zip_path, 
            utils::create_throttled_progress_callback()
        );
        
        if (!download_success) {
            throw std::runtime_error("Failed to download llama-server from: " + url);
        }
        
        std::cout << std::endl << "[LlamaCpp] Download complete!" << std::endl;
        
        // Verify the downloaded file exists and is valid
        if (!fs::exists(zip_path)) {
            throw std::runtime_error("Downloaded ZIP file does not exist: " + zip_path);
        }
        
        std::uintmax_t file_size = fs::file_size(zip_path);
        std::cout << "[LlamaCpp] Downloaded ZIP file size: " << (file_size / 1024 / 1024) << " MB" << std::endl;
        
        const std::uintmax_t MIN_ZIP_SIZE = 1024 * 1024;  // 1 MB
        if (file_size < MIN_ZIP_SIZE) {
            std::cerr << "[LlamaCpp] ERROR: Downloaded file is too small (" << file_size << " bytes)" << std::endl;
            std::cerr << "[LlamaCpp] This usually indicates a failed or incomplete download." << std::endl;
            fs::remove(zip_path);
            throw std::runtime_error("Downloaded file is too small (< 1 MB), likely corrupted or incomplete");
        }
        
        // Extract
        if (!extract_zip(zip_path, install_dir)) {
            // Clean up corrupted files
            fs::remove(zip_path);
            fs::remove_all(install_dir);
            throw std::runtime_error("Failed to extract llama-server archive");
        }
        
        // Verify extraction succeeded by finding the executable
        exe_path = find_executable_in_install_dir(install_dir);
        if (exe_path.empty()) {
            std::cerr << "[LlamaCpp] ERROR: Extraction completed but executable not found in: " << install_dir << std::endl;
            std::cerr << "[LlamaCpp] This usually indicates a corrupted download or unexpected archive structure." << std::endl;
            std::cerr << "[LlamaCpp] Cleaning up..." << std::endl;
            // Clean up corrupted files
            fs::remove(zip_path);
            fs::remove_all(install_dir);
            throw std::runtime_error("Extraction failed: executable not found. Downloaded file may be corrupted.");
        }
        
        std::cout << "[LlamaCpp] Executable verified at: " << exe_path << std::endl;
        
        // Save version and backend info
        std::ofstream vf(version_file);
        vf << expected_version;
        vf.close();
        
        std::ofstream bf(backend_file);
        bf << backend_;
        bf.close();
        
#ifndef _WIN32
        // Make executable on Linux/macOS
        chmod(exe_path.c_str(), 0755);
#endif
        
        // Delete ZIP file
        fs::remove(zip_path);
        
        std::cout << "[LlamaCpp] Installation complete!" << std::endl;
    } else {
        std::cout << "[LlamaCpp] Found llama-server at: " << exe_path << std::endl;
    }
}

std::string LlamaCppServer::download_model(const std::string& checkpoint,
                                          const std::string& mmproj,
                                          bool do_not_upgrade) {
    // Model download is handled by ModelManager
    return checkpoint;
}

void LlamaCppServer::load(const std::string& model_name,
                         const ModelInfo& model_info,
                         int ctx_size,
                         bool do_not_upgrade) {
    
    std::cout << "[LlamaCpp] Loading model: " << model_name << std::endl;
    
    // Install llama-server if needed
    install(backend_);
    
    // Use pre-resolved GGUF path
    std::string gguf_path = model_info.resolved_path;
    if (gguf_path.empty()) {
        throw std::runtime_error("GGUF file not found for checkpoint: " + model_info.checkpoint);
    }
    
    std::cout << "[LlamaCpp] Using GGUF: " << gguf_path << std::endl;
    
    // Get mmproj path for vision models
    std::string mmproj_path;
    if (!model_info.mmproj.empty()) {
        // Parse checkpoint to get repo_id (without variant)
        std::string repo_id = model_info.checkpoint;
        size_t colon_pos = model_info.checkpoint.find(':');
        if (colon_pos != std::string::npos) {
            repo_id = model_info.checkpoint.substr(0, colon_pos);
        }
        
        // Convert org/model to models--org--model
        std::string cache_dir_name = "models--";
        for (char c : repo_id) {
            cache_dir_name += (c == '/') ? "--" : std::string(1, c);
        }
        
        std::string hf_cache = get_hf_cache_dir();
        fs::path model_cache_path = fs::path(hf_cache) / cache_dir_name;
        
        // Search for mmproj file in the model cache
        std::cout << "[LlamaCpp] Searching for mmproj '" << model_info.mmproj 
                  << "' in: " << model_cache_path << std::endl;
        
        if (fs::exists(model_cache_path)) {
            try {
                for (const auto& entry : fs::recursive_directory_iterator(model_cache_path)) {
                    if (entry.is_regular_file()) {
                        std::string filename = entry.path().filename().string();
                        if (filename == model_info.mmproj) {
                            mmproj_path = entry.path().string();
                            std::cout << "[LlamaCpp] Found mmproj file: " << mmproj_path << std::endl;
                            break;
                        }
                    }
                }
            } catch (const std::exception& e) {
                std::cerr << "[LlamaCpp] Error during mmproj search: " << e.what() << std::endl;
            }
        } else {
            std::cout << "[LlamaCpp] Model cache path does not exist: " << model_cache_path << std::endl;
        }
        
        if (mmproj_path.empty()) {
            std::cout << "[LlamaCpp] Warning: mmproj file '" << model_info.mmproj 
                      << "' not found in cache" << std::endl;
        }
    }
    
    // Choose port
    port_ = choose_port();
    
    // Get executable path
    std::string executable = get_llama_server_path();
    
    // Check for embeddings and reranking support based on labels
    bool supports_embeddings = std::find(model_info.labels.begin(), model_info.labels.end(), "embeddings") != model_info.labels.end();
    bool supports_reranking = std::find(model_info.labels.begin(), model_info.labels.end(), "reranking") != model_info.labels.end();
    
    // For embedding models, use a larger context size to support longer individual
    // strings. Embedding requests can include multiple strings in a batch, and each
    // string needs to fit within the context window.
    if (supports_embeddings && ctx_size < EMBEDDING_CTX_SIZE) {
        ctx_size = EMBEDDING_CTX_SIZE;
    }
    
    // Build command arguments while tracking reserved flags
    std::vector<std::string> args;
    std::set<std::string> reserved_flags;
    
    push_arg(args, reserved_flags, "-m", gguf_path);
    push_arg(args, reserved_flags, "--ctx-size", std::to_string(ctx_size));
    push_arg(args, reserved_flags, "--port", std::to_string(port_));
    push_arg(args, reserved_flags, "--jinja");
    
    // Add mmproj file if present (for vision models)
    if (!mmproj_path.empty()) {
        push_arg(args, reserved_flags, "--mmproj", mmproj_path);
        // Note: Python implementation adds --no-mmproj-offload for CPU mode
        // C++ currently only supports GPU mode; CPU fallback would need to be implemented
    }
    
    // Enable context shift for vulkan/rocm (not supported on Metal)
    if (backend_ == "vulkan" || backend_ == "rocm") {
        push_arg(args, reserved_flags, "--context-shift");
        push_arg(args, reserved_flags, "--keep", "16");
    } else {
        // For Metal, just use keep without context-shift
        push_arg(args, reserved_flags, "--keep", "16");
    }
    
    // Use legacy reasoning formatting
    push_arg(args, reserved_flags, "--reasoning-format", "auto");
    
    // Add embeddings support if the model supports it
    if (supports_embeddings) {
        std::cout << "[LlamaCpp] Model supports embeddings, adding --embeddings flag" << std::endl;
        // For embedding models, set batch sizes to handle multiple documents in a single request
        // batch-size: logical batch size (total tokens across all sequences)
        // ubatch-size: physical batch size (tokens processed in a single forward pass)
        push_arg(args, reserved_flags, "--embeddings");
        push_arg(args, reserved_flags, "--batch-size", std::to_string(EMBEDDING_BATCH_SIZE));
        push_arg(args, reserved_flags, "--ubatch-size", std::to_string(EMBEDDING_UBATCH_SIZE));
    }
    
    // Add reranking support if the model supports it
    if (supports_reranking) {
        std::cout << "[LlamaCpp] Model supports reranking, adding --reranking flag" << std::endl;
        push_arg(args, reserved_flags, "--reranking");
    }
    
    // Configure GPU layers
    push_arg(args, reserved_flags, "-ngl", "99");  // 99 for GPU, 0 for CPU-only
    
    // Validate and append custom arguments
    if (!custom_args_.empty()) {
        std::string validation_error = validate_custom_args(custom_args_, reserved_flags);
        if (!validation_error.empty()) {
            throw std::invalid_argument(
                "Invalid custom llama-server arguments:\n" + validation_error
            );
        }
        
        std::cout << "[LlamaCpp] Adding custom arguments: " << custom_args_ << std::endl;
        std::vector<std::string> custom_args_vec = parse_custom_args(custom_args_);
        args.insert(args.end(), custom_args_vec.begin(), custom_args_vec.end());
    }
    
    std::cout << "[LlamaCpp] Starting llama-server..." << std::endl;
    
    // For ROCm on Linux, set LD_LIBRARY_PATH to include the ROCm library directory
    std::vector<std::pair<std::string, std::string>> env_vars;
#ifndef _WIN32
    if (backend_ == "rocm") {
        // Get the directory containing the executable (where ROCm .so files are)
        fs::path exe_dir = fs::path(executable).parent_path();
        std::string lib_path = exe_dir.string();
        
        // Preserve existing LD_LIBRARY_PATH if it exists
        const char* existing_ld_path = std::getenv("LD_LIBRARY_PATH");
        if (existing_ld_path && strlen(existing_ld_path) > 0) {
            lib_path = lib_path + ":" + std::string(existing_ld_path);
        }
        
        env_vars.push_back({"LD_LIBRARY_PATH", lib_path});
        std::cout << "[LlamaCpp] Setting LD_LIBRARY_PATH=" << lib_path << std::endl;
    }
#endif
    
    // Start process (inherit output if debug logging enabled, filter health check spam)
    process_handle_ = ProcessManager::start_process(executable, args, "", is_debug(), true, env_vars);
    
    // Wait for server to be ready
    if (!wait_for_ready()) {
        ProcessManager::stop_process(process_handle_);
        throw std::runtime_error("llama-server failed to start");
    }
    
    std::cout << "[LlamaCpp] Model loaded on port " << port_ << std::endl;
    model_path_ = gguf_path;
}

void LlamaCppServer::unload() {
    std::cout << "[LlamaCpp] Unloading model..." << std::endl;
#ifdef _WIN32
    if (process_handle_.handle) {
#else
    if (process_handle_.pid > 0) {
#endif
        ProcessManager::stop_process(process_handle_);
        process_handle_ = {nullptr, 0};
        port_ = 0;
        model_path_.clear();
    }
}

json LlamaCppServer::chat_completion(const json& request) {
    return forward_request("/v1/chat/completions", request);
}

json LlamaCppServer::completion(const json& request) {
    return forward_request("/v1/completions", request);
}

json LlamaCppServer::embeddings(const json& request) {
    return forward_request("/v1/embeddings", request);
}

json LlamaCppServer::reranking(const json& request) {
    return forward_request("/v1/rerank", request);
}

json LlamaCppServer::responses(const json& request) {
    // Responses API is not supported for llamacpp backend
    return ErrorResponse::from_exception(
        UnsupportedOperationException("Responses API", "llamacpp")
    );
}

std::string LlamaCppServer::find_executable_in_install_dir(const std::string& install_dir) {
    // Try multiple possible locations where llama-server might be extracted
    std::vector<std::string> possible_paths;
    
#ifdef _WIN32
    // Windows: only one location
    possible_paths.push_back((fs::path(install_dir) / "llama-server.exe").string());
#else
    // Linux/macOS: try multiple locations in order of likelihood
    // 1. Official llama.cpp releases extract to build/bin/
    possible_paths.push_back((fs::path(install_dir) / "build" / "bin" / "llama-server").string());
    
    // 2. ROCm builds may extract to root
    possible_paths.push_back((fs::path(install_dir) / "llama-server").string());
    
    // 3. Some builds extract to bin/
    possible_paths.push_back((fs::path(install_dir) / "bin" / "llama-server").string());
#endif
    
    // Check each path and return the first one that exists
    for (const auto& path : possible_paths) {
        if (fs::exists(path)) {
            return path;
        }
    }
    
    // Not found in any expected location
    return "";
}

std::string LlamaCppServer::get_llama_server_path() {
    std::string install_dir = get_install_directory(backend_);
    std::string exe_path = find_executable_in_install_dir(install_dir);
    
    if (!exe_path.empty()) {
        return exe_path;
    }
    
    // If not found, throw error with helpful message
    throw std::runtime_error("llama-server not found in install directory: " + install_dir + 
                           "\nExpected locations checked: " +
                           "\n  - " + install_dir + "/llama-server.exe (Windows)" +
                           "\n  - " + install_dir + "/build/bin/llama-server (official releases)" +
                           "\n  - " + install_dir + "/llama-server (ROCm/custom builds)" +
                           "\n  - " + install_dir + "/bin/llama-server" +
                           "\nThis may indicate a failed installation or corrupted download.");
}

} // namespace backends
} // namespace lemon
<|MERGE_RESOLUTION|>--- conflicted
+++ resolved
@@ -34,7 +34,6 @@
 static const int EMBEDDING_BATCH_SIZE = 8192;
 static const int EMBEDDING_UBATCH_SIZE = 8192;
 
-<<<<<<< HEAD
 // Helper to load backend versions from configuration file
 static std::string get_llamacpp_version(const std::string& backend) {
     std::string config_path = utils::get_resource_path("resources/backend_versions.json");
@@ -70,9 +69,6 @@
     }
 }
 
-LlamaCppServer::LlamaCppServer(const std::string& backend, const std::string& log_level)
-    : WrappedServer("llama-server", log_level), backend_(backend) {
-=======
 // Helper to add a flag-only argument (e.g., --jinja, --embeddings)
 static void push_arg(std::vector<std::string>& args, 
                     std::set<std::string>& reserved,
@@ -161,7 +157,6 @@
 LlamaCppServer::LlamaCppServer(const std::string& backend, const std::string& log_level,
                                const std::string& custom_args)
     : WrappedServer("llama-server", log_level), backend_(backend), custom_args_(custom_args) {
->>>>>>> ac7a4505
 }
 
 LlamaCppServer::~LlamaCppServer() {
