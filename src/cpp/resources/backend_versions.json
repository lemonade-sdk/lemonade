{
  "llamacpp": {
    "vulkan": "b7144",
<<<<<<< HEAD
    "rocm": "b1066",
    "metal": "b6510"
=======
    "rocm": "b1118",
    "metal": "b7144"
>>>>>>> 07f9fa5c
  },
  "comment": "This configuration file controls which llama.cpp versions are downloaded for each backend. You can modify these values to pin specific versions without rebuilding the application."
}
<|MERGE_RESOLUTION|>--- conflicted
+++ resolved
@@ -1,13 +1,8 @@
 {
   "llamacpp": {
     "vulkan": "b7144",
-<<<<<<< HEAD
-    "rocm": "b1066",
-    "metal": "b6510"
-=======
     "rocm": "b1118",
     "metal": "b7144"
->>>>>>> 07f9fa5c
   },
   "comment": "This configuration file controls which llama.cpp versions are downloaded for each backend. You can modify these values to pin specific versions without rebuilding the application."
 }
