--- conflicted
+++ resolved
@@ -1,12 +1,11 @@
 cmake_minimum_required(VERSION 3.20)
-<<<<<<< HEAD
 
 # Use static runtime library on Windows to avoid DLL dependencies
 if(MSVC)
     set(CMAKE_MSVC_RUNTIME_LIBRARY "MultiThreaded$<$<CONFIG:Debug>:Debug>")
 endif()
 
-project(lemon_cpp VERSION 9.0.3)
+project(lemon_cpp VERSION 9.0.5)
 
 # ============================================================
 # Electron source paths (used by both runtime and installers)
@@ -26,9 +25,6 @@
 endif()
 
 # C++ Standard
-=======
-project(lemon_cpp VERSION 9.0.5)
->>>>>>> e23a4f94
 set(CMAKE_CXX_STANDARD 17)
 set(CMAKE_CXX_STANDARD_REQUIRED ON)
 
@@ -395,7 +391,6 @@
     COMMENT "Copying resources to output directory"
 )
 
-<<<<<<< HEAD
 # ============================================================
 # Electron App Integration (Cross-Platform)
 # ============================================================
@@ -444,16 +439,6 @@
 )
 
 # Add tray application subdirectory
-=======
-
-# ============================================================
-# Applications:
-#   - lemonade-server
-#   - lemonade-tray (Windows only)
-#   - lemonade-log-viewer (Windows only)
-# ============================================================
-
->>>>>>> e23a4f94
 add_subdirectory(tray)
 
 
