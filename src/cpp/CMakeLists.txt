--- conflicted
+++ resolved
@@ -1,12 +1,11 @@
 cmake_minimum_required(VERSION 3.20)
-<<<<<<< HEAD
 
 # Use static runtime library on Windows to avoid DLL dependencies
 if(MSVC)
     set(CMAKE_MSVC_RUNTIME_LIBRARY "MultiThreaded$<$<CONFIG:Debug>:Debug>")
 endif()
 
-project(lemon_cpp VERSION 9.0.5)
+project(lemon_cpp VERSION 9.0.6)
 
 # ============================================================
 # Electron source paths (used by both runtime and installers)
@@ -26,9 +25,6 @@
 endif()
 
 # C++ Standard
-=======
-project(lemon_cpp VERSION 9.0.6)
->>>>>>> 230974db
 set(CMAKE_CXX_STANDARD 17)
 set(CMAKE_CXX_STANDARD_REQUIRED ON)
 
