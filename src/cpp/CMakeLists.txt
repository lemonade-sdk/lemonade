cmake_minimum_required(VERSION 3.20)
<<<<<<< HEAD

# Use static runtime library on Windows to avoid DLL dependencies
if(MSVC)
    set(CMAKE_MSVC_RUNTIME_LIBRARY "MultiThreaded$<$<CONFIG:Debug>:Debug>")
endif()

project(lemon_cpp VERSION 9.1.0)

# ============================================================
# Electron source paths (used by both runtime and installers)
# ============================================================
get_filename_component(ELECTRON_APP_SOURCE_DIR "${CMAKE_SOURCE_DIR}/../../src/app" ABSOLUTE)
set(ELECTRON_APP_BUILD_DIR "${ELECTRON_APP_SOURCE_DIR}/dist-app")
if(WIN32)
    set(ELECTRON_APP_UNPACKED_DIR "${ELECTRON_APP_BUILD_DIR}/win-unpacked")
    set(ELECTRON_EXE_NAME "Lemonade.exe")
elseif(APPLE)
    set(ELECTRON_APP_UNPACKED_DIR "${ELECTRON_APP_BUILD_DIR}/mac")
    set(ELECTRON_EXE_NAME "Lemonade.app")
else()
    set(ELECTRON_APP_UNPACKED_DIR "${ELECTRON_APP_BUILD_DIR}/linux-unpacked")
    # Electron builder uses lowercase product name on Linux
    set(ELECTRON_EXE_NAME "lemonade")
endif()

# C++ Standard
=======
project(lemon_cpp VERSION 9.0.8)
>>>>>>> b897492e
set(CMAKE_CXX_STANDARD 17)
set(CMAKE_CXX_STANDARD_REQUIRED ON)

include(FetchContent)

# ============================================================
# Common dependency declarations
# ============================================================

# nlohmann/json (MIT License)
FetchContent_Declare(json
    GIT_REPOSITORY https://github.com/nlohmann/json.git
    GIT_TAG v3.11.3
)

# CLI11 (BSD 3-Clause License)
FetchContent_Declare(CLI11
    GIT_REPOSITORY https://github.com/CLIUtils/CLI11.git
    GIT_TAG v2.4.2
)

# libcurl (curl license - MIT/X derivate)
FetchContent_Declare(curl
    GIT_REPOSITORY https://github.com/curl/curl.git
    GIT_TAG curl-8_5_0
)

# zstd (BSD License) - required by httplib for compression
FetchContent_Declare(zstd
    GIT_REPOSITORY https://github.com/facebook/zstd.git
    GIT_TAG v1.5.5
    SOURCE_SUBDIR build/cmake
)

# cpp-httplib (MIT License)
FetchContent_Declare(httplib
    GIT_REPOSITORY https://github.com/yhirose/cpp-httplib.git
    GIT_TAG v0.26.0
)


# ============================================================
# Common dependency configurations
# ============================================================

# Common configurations for all dependencies
set(BUILD_SHARED_LIBS OFF CACHE INTERNAL "")  # Build static libraries
# Link to MSVC library statically
set(CMAKE_MSVC_RUNTIME_LIBRARY "MultiThreaded$<$<CONFIG:Debug>:Debug>")

# === nlohmann/json ===
set(JSON_BuildTests OFF CACHE INTERNAL "")
set(JSON_Install OFF CACHE INTERNAL "")
FetchContent_MakeAvailable(json)

# === CLI11 ===
set(CLI11_BUILD_TESTS OFF CACHE INTERNAL "")
set(CLI11_BUILD_EXAMPLES OFF CACHE INTERNAL "")
FetchContent_MakeAvailable(CLI11)

# === curl ===
set(BUILD_STATIC_LIBS ON CACHE INTERNAL "")
set(BUILD_CURL_EXE OFF CACHE INTERNAL "")
set(CURL_DISABLE_TESTS ON CACHE INTERNAL "")
set(CURL_DISABLE_INSTALL ON CACHE INTERNAL "")
set(HTTP_ONLY ON CACHE INTERNAL "")  # Disable protocols other than HTTP/S
# Configure platform-specific SSL backends
if(WIN32)
    set(CURL_STATIC_CRT ON CACHE INTERNAL "")  # Use static runtime on Windows
    set(CURL_USE_SCHANNEL ON CACHE INTERNAL "")
    set(CMAKE_USE_SCHANNEL ON CACHE INTERNAL "")
elseif(APPLE)
    set(CURL_USE_SECTRANSP ON CACHE INTERNAL "")
else()
    set(CURL_USE_OPENSSL ON CACHE INTERNAL "")
endif()
# Fetch curl and prevent it from installing
FetchContent_GetProperties(curl)
if(NOT curl_POPULATED)
    FetchContent_Populate(curl)
    add_subdirectory(${curl_SOURCE_DIR} ${curl_BINARY_DIR} EXCLUDE_FROM_ALL)
endif()

# === zstd ===
set(ZSTD_BUILD_STATIC ON CACHE INTERNAL "")
set(ZSTD_BUILD_PROGRAMS OFF CACHE INTERNAL "")
set(ZSTD_BUILD_SHARED OFF CACHE INTERNAL "")
set(ZSTD_BUILD_TESTS OFF CACHE INTERNAL "")
# Fetch zstd and prevent it from installing
# FetchContent_MakeAvailable(zstd) forces zstd installation, therefore not used
FetchContent_GetProperties(zstd)
if(NOT zstd_POPULATED)
    FetchContent_Populate(zstd)
    add_subdirectory(${zstd_SOURCE_DIR}/build/cmake ${zstd_BINARY_DIR} EXCLUDE_FROM_ALL)
    add_library(zstd::libzstd ALIAS libzstd_static)  # Alias for httplib
endif()

# === httplib ===
# Disable OpenSSL in httplib (not needed for localhost HTTP server)
# All HTTPS downloads are handled by libcurl with native SSL backends:
#   - Windows: Schannel (native)
#   - macOS: SecureTransport (native)
#   - Linux: OpenSSL (system library, not bundled)
set(HTTPLIB_REQUIRE_OPENSSL OFF CACHE INTERNAL "")
set(HTTPLIB_USE_OPENSSL_IF_AVAILABLE OFF CACHE INTERNAL "")
# Use zstd for compression
set(HTTPLIB_REQUIRE_ZSTD OFF CACHE INTERNAL "")           # Skip zstd checks
set(HTTPLIB_USE_ZSTD_IF_AVAILABLE OFF CACHE INTERNAL "")  # Skip zstd checks
set(HTTPLIB_IS_USING_ZSTD ON CACHE INTERNAL "")           # zstd is provided
set(HTTPLIB_INSTALL OFF CACHE INTERNAL "")                # Prevent installing
FetchContent_MakeAvailable(httplib)
# Patch httplib includes due to manual zstd fetching
target_include_directories(httplib INTERFACE
    ${zstd_SOURCE_DIR}/lib
    ${zstd_SOURCE_DIR}/lib/common
)


# ============================================================
# Application: lemonade-router
# ============================================================

set(EXECUTABLE_NAME "lemonade-router")


# ============================================================
# Compilation configurations
# ============================================================

# Common compiler definitions
# Enable httplib thread pool with 8 threads
add_compile_definitions(CPPHTTPLIB_THREAD_POOL_COUNT=8)

# Platform-specific compiler definitions
if(WIN32)
    # Set Windows target version to Windows 10 for httplib v0.26.0
    add_compile_definitions(_WIN32_WINNT=0x0A00)
    if(MSVC)
        # Add security-hardening compiler flags for MSVC
        # Control Flow Guard - prevents control flow hijacking
        add_compile_options(/guard:cf)
        # Buffer Security Check - stack buffer overflow detection
        add_compile_options(/GS)
    endif()
endif()


# ============================================================
# Compilation
# ============================================================

# Generate version header from template
configure_file(
    ${CMAKE_CURRENT_SOURCE_DIR}/include/lemon/version.h.in
    ${CMAKE_CURRENT_BINARY_DIR}/include/lemon/version.h
    @ONLY
)

# Generate manifest files from templates (Windows only)
if(WIN32)
    configure_file(
        ${CMAKE_CURRENT_SOURCE_DIR}/server/lemonade.manifest.in
        ${CMAKE_CURRENT_BINARY_DIR}/server/lemonade.manifest
        @ONLY
    )
    
    # ============================================================
    # WiX Toolset Configuration (Windows MSI Installer)
    # ============================================================
    
    # Configure WiX Product.wxs template with version
    configure_file(
        ${CMAKE_CURRENT_SOURCE_DIR}/installer/Product.wxs.in
        ${CMAKE_CURRENT_BINARY_DIR}/installer/Product.wxs
        @ONLY
    )
    
    set(WIX_PRODUCT_WXS "${CMAKE_CURRENT_BINARY_DIR}/installer/Product.wxs")
    set(WIX_FRAGMENT_SCRIPT "${CMAKE_CURRENT_SOURCE_DIR}/installer/generate_electron_fragment.py")
    
    # Find WiX Toolset 5.0+ (unified 'wix' command) and Python for fragment generation
    find_program(WIX_EXECUTABLE wix)
    find_package(Python3 COMPONENTS Interpreter)
    
    if(WIX_EXECUTABLE)
        execute_process(
            COMMAND ${WIX_EXECUTABLE} --version
            OUTPUT_VARIABLE WIX_VERSION_OUTPUT
            OUTPUT_STRIP_TRAILING_WHITESPACE
        )
        message(STATUS "WiX Toolset found: ${WIX_EXECUTABLE}")
        message(STATUS "WiX version: ${WIX_VERSION_OUTPUT}")
        
        file(TO_NATIVE_PATH "${CMAKE_CURRENT_SOURCE_DIR}" WIX_SOURCE_DIR_NATIVE)
        file(TO_NATIVE_PATH "${WIX_PRODUCT_WXS}" WIX_PRODUCT_WXS_NATIVE)
        file(TO_NATIVE_PATH "${CMAKE_CURRENT_SOURCE_DIR}/lemonade-server-minimal.msi" WIX_MINIMAL_OUTPUT_NATIVE)
        file(TO_NATIVE_PATH "${CMAKE_CURRENT_SOURCE_DIR}/lemonade.msi" WIX_FULL_OUTPUT_NATIVE)
        file(TO_NATIVE_PATH "${ELECTRON_APP_UNPACKED_DIR}" WIX_ELECTRON_SOURCE_NATIVE)
        set(WIX_ELECTRON_FRAGMENT "${CMAKE_CURRENT_BINARY_DIR}/installer/ElectronAppFragment.wxs")
        file(TO_NATIVE_PATH "${WIX_ELECTRON_FRAGMENT}" WIX_ELECTRON_FRAGMENT_NATIVE)
        
        # Minimal installer (server only)
        add_custom_target(wix_installer_minimal
            COMMAND ${CMAKE_COMMAND} -E echo "Building WiX MSI installer (server only)..."
            COMMAND ${WIX_EXECUTABLE} build
                -arch x64
                -ext WixToolset.UI.wixext
                -d SourceDir="${WIX_SOURCE_DIR_NATIVE}"
                -d IncludeElectron=0
                -out "${WIX_MINIMAL_OUTPUT_NATIVE}"
                "${WIX_PRODUCT_WXS_NATIVE}"
            COMMAND ${CMAKE_COMMAND} -E echo "MSI installer created: lemonade-server-minimal.msi"
            DEPENDS ${EXECUTABLE_NAME}
            WORKING_DIRECTORY ${CMAKE_CURRENT_SOURCE_DIR}
            COMMENT "Building WiX MSI installer (server only)"
        )
        
        set(WIX_INSTALLER_TARGETS wix_installer_minimal)
        
        if(Python3_FOUND)
            add_custom_target(wix_installer_full
                COMMAND ${CMAKE_COMMAND} -E echo "Building WiX MSI installer (with Electron app)..."
                COMMAND ${Python3_EXECUTABLE} ${WIX_FRAGMENT_SCRIPT}
                    --source "${ELECTRON_APP_UNPACKED_DIR}"
                    --output "${WIX_ELECTRON_FRAGMENT}"
                    --component-group "ElectronAppComponents"
                    --root-id "ElectronAppDir"
                    --path-variable "ElectronSourceDir"
                COMMAND ${WIX_EXECUTABLE} build
                    -arch x64
                    -ext WixToolset.UI.wixext
                    -d SourceDir="${WIX_SOURCE_DIR_NATIVE}"
                    -d IncludeElectron=1
                    -d ElectronSourceDir="${WIX_ELECTRON_SOURCE_NATIVE}"
                    -out "${WIX_FULL_OUTPUT_NATIVE}"
                    "${WIX_PRODUCT_WXS_NATIVE}"
                    "${WIX_ELECTRON_FRAGMENT_NATIVE}"
                COMMAND ${CMAKE_COMMAND} -E echo "MSI installer created: lemonade.msi"
                DEPENDS ${EXECUTABLE_NAME}
                WORKING_DIRECTORY ${CMAKE_CURRENT_SOURCE_DIR}
                COMMENT "Building WiX MSI installer (with Electron app)"
            )
            
            if(TARGET electron-app)
                add_dependencies(wix_installer_full electron-app)
            endif()
            
            list(APPEND WIX_INSTALLER_TARGETS wix_installer_full)
        else()
            message(STATUS "Python 3 interpreter not found. Skipping the Electron-enabled MSI target 'wix_installer_full'.")
        endif()
        
        add_custom_target(wix_installers
            DEPENDS ${WIX_INSTALLER_TARGETS}
        )
        
        message(STATUS "WiX installer targets configured. Run 'cmake --build . --target wix_installer_minimal' or 'wix_installer_full'.")
    else()
        message(STATUS "WiX Toolset not found. MSI installers will not be available.")
        message(STATUS "  Install WiX Toolset 5.0.2 from: https://github.com/wixtoolset/wix/releases/download/v5.0.2/wix-cli-x64.msi")
        message(STATUS "  Or visit: https://wixtoolset.org/")
    endif()
    
endif()

# Include directories
include_directories(
    ${CMAKE_CURRENT_SOURCE_DIR}/include
    ${CMAKE_CURRENT_BINARY_DIR}/include
    ${CMAKE_CURRENT_BINARY_DIR}
)

# Source files
set(SOURCES
    server/main.cpp
    server/server.cpp
    server/router.cpp
    server/cli_parser.cpp
    server/model_manager.cpp
    server/wrapped_server.cpp
    server/streaming_proxy.cpp
    server/system_info.cpp
    server/utils/http_client.cpp
    server/utils/json_utils.cpp
    server/utils/process_manager.cpp
    server/utils/path_utils.cpp
    server/utils/wmi_helper.cpp
    server/backends/llamacpp_server.cpp
    server/backends/fastflowlm_server.cpp
    server/backends/ryzenaiserver.cpp
    server/backends/whisper_server.cpp
)

# Add version resource file on Windows
if(WIN32)
    list(APPEND SOURCES server/version.rc)
endif()

# Create executable
add_executable(${EXECUTABLE_NAME} ${SOURCES})


# ============================================================
# Linking configurations
# ============================================================

# Platform-specific linking options
if(WIN32)
    if(MSVC)
        # Linker security flags
        add_link_options(
            /DYNAMICBASE      # Address Space Layout Randomization (ASLR)
            /NXCOMPAT         # Data Execution Prevention (DEP)
            /GUARD:CF         # Control Flow Guard
        )
        # Embed manifest file
        set_target_properties(${EXECUTABLE_NAME} PROPERTIES
            LINK_FLAGS "/MANIFEST:EMBED /MANIFESTINPUT:${CMAKE_CURRENT_BINARY_DIR}/server/lemonade.manifest"
        )
    endif()
endif()


# ============================================================
# Linking
# ============================================================

# Common linking
target_link_libraries(${EXECUTABLE_NAME} PRIVATE
    httplib::httplib
    nlohmann_json::nlohmann_json
    CLI11::CLI11
    libcurl
)

# Platform-specific linking
if(WIN32)
    target_link_libraries(${EXECUTABLE_NAME} PRIVATE
        ws2_32
        wsock32
        wbemuuid
        ole32
        oleaut32
    )
endif()


# ============================================================
# Resources
# ============================================================

# Copy resources to the build directory during configuration
file(COPY ${CMAKE_SOURCE_DIR}/../../src/lemonade/tools/server/static
     DESTINATION ${CMAKE_BINARY_DIR}/resources)
file(COPY ${CMAKE_SOURCE_DIR}/../../src/lemonade_server/server_models.json
     DESTINATION ${CMAKE_BINARY_DIR}/resources)
file(COPY ${CMAKE_CURRENT_SOURCE_DIR}/resources/backend_versions.json
     DESTINATION ${CMAKE_BINARY_DIR}/resources)

# Copy resources to the runtime directoriy after build
add_custom_command(TARGET ${EXECUTABLE_NAME} POST_BUILD
    COMMAND ${CMAKE_COMMAND} -E copy_directory
        ${CMAKE_BINARY_DIR}/resources
        $<TARGET_FILE_DIR:${EXECUTABLE_NAME}>/resources
    COMMENT "Copying resources to output directory"
)

# ============================================================
# Electron App Integration (Cross-Platform)
# ============================================================

# Find Node.js and npm for building the Electron app
find_program(NODE_EXECUTABLE node)
find_program(NPM_EXECUTABLE npm)

# Custom target to build the Electron app
if(NODE_EXECUTABLE AND NPM_EXECUTABLE)
    if(WIN32)
        set(ELECTRON_BUILD_TARGET "build:win")
    elseif(APPLE)
        set(ELECTRON_BUILD_TARGET "build:mac")
    else()
        set(ELECTRON_BUILD_TARGET "build:linux")
    endif()
    
    add_custom_target(electron-app
        COMMAND ${CMAKE_COMMAND} -E echo "Building Electron app for current platform..."
        COMMAND ${CMAKE_COMMAND} -E chdir "${ELECTRON_APP_SOURCE_DIR}" ${NPM_EXECUTABLE} install
        COMMAND ${CMAKE_COMMAND} -E chdir "${ELECTRON_APP_SOURCE_DIR}" ${NPM_EXECUTABLE} run ${ELECTRON_BUILD_TARGET}
        COMMENT "Building Electron app with npm"
        WORKING_DIRECTORY "${ELECTRON_APP_SOURCE_DIR}"
        VERBATIM
    )
    
    message(STATUS "Node.js found: ${NODE_EXECUTABLE}")
    message(STATUS "npm found: ${NPM_EXECUTABLE}")
    message(STATUS "Electron app can be built with: cmake --build . --target electron-app")
else()
    message(STATUS "Node.js or npm not found - Electron app build target disabled")
    message(STATUS "Install Node.js to enable: https://nodejs.org/")
endif()

# Custom command to copy Electron app files after building the C++ server
add_custom_command(TARGET ${EXECUTABLE_NAME} POST_BUILD
    COMMAND ${CMAKE_COMMAND} -E echo "Checking for Electron app at ${ELECTRON_APP_UNPACKED_DIR}..."
    COMMAND ${CMAKE_COMMAND}
        -DELECTRON_APP_UNPACKED_DIR=${ELECTRON_APP_UNPACKED_DIR}
        -DTARGET_DIR=$<TARGET_FILE_DIR:${EXECUTABLE_NAME}>
        -DELECTRON_EXE_NAME=${ELECTRON_EXE_NAME}
        -P ${CMAKE_CURRENT_SOURCE_DIR}/CopyElectronApp.cmake
    COMMENT "Copying Electron app if available"
    VERBATIM
)

# Add tray application subdirectory
add_subdirectory(tray)


# ============================================================
# CPack Configuration for .deb Package (Linux only)
# ============================================================
if(UNIX AND NOT APPLE)
    set(CPACK_GENERATOR "DEB")
    set(CPACK_PACKAGE_VERSION "${PROJECT_VERSION}")
    set(CPACK_PACKAGE_VENDOR "Lemonade")
    set(CPACK_PACKAGE_CONTACT "lemonade@amd.com")
    set(CPACK_PACKAGE_DESCRIPTION_SUMMARY "Lemonade Local LLM Server")
    set(CPACK_PACKAGE_DESCRIPTION "A lightweight, high-performance local LLM server with support for multiple backends including llama.cpp, FastFlowLM, and RyzenAI.")
    
    # Debian-specific settings
    set(CPACK_DEBIAN_PACKAGE_MAINTAINER "Lemonade Team <lemonade@amd.com>")
    set(CPACK_DEBIAN_PACKAGE_SECTION "utils")
    set(CPACK_DEBIAN_PACKAGE_PRIORITY "optional")
    set(CPACK_DEBIAN_PACKAGE_ARCHITECTURE "amd64")
    
    # Installation paths - use ~/.local for user install (no sudo needed)
    # Set via environment: cmake -DCPACK_PACKAGING_INSTALL_PREFIX=$HOME/.local ..
    if(NOT DEFINED CPACK_PACKAGING_INSTALL_PREFIX)
        set(CPACK_PACKAGING_INSTALL_PREFIX "/usr/local")
    endif()
    
    # Only install our executables (not curl/development files)
    # Note: lemonade-server installation is handled in tray/CMakeLists.txt
    install(TARGETS ${EXECUTABLE_NAME}
        RUNTIME DESTINATION bin
    )
    
    # Install resources
    install(DIRECTORY ${CMAKE_BINARY_DIR}/resources/
        DESTINATION share/lemonade-server/resources
    )
    
    # Check if Electron app is available for full package
    option(INCLUDE_ELECTRON_APP "Include Electron app in deb package" OFF)
    
    if(INCLUDE_ELECTRON_APP AND EXISTS "${ELECTRON_APP_UNPACKED_DIR}/${ELECTRON_EXE_NAME}")
        message(STATUS "Electron app found at ${ELECTRON_APP_UNPACKED_DIR}")
        message(STATUS "Building full deb package with Electron app")
        
        # Full package name
        set(CPACK_PACKAGE_NAME "lemonade")
        set(CPACK_DEBIAN_PACKAGE_DEPENDS "libcurl4, libssl3, libz1, unzip, libgtk-3-0, libnotify4, libnss3, libxss1, libxtst6, xdg-utils, libatspi2.0-0, libsecret-1-0")
        set(CPACK_DEBIAN_FILE_NAME "${CPACK_PACKAGE_NAME}_${CPACK_PACKAGE_VERSION}_${CPACK_DEBIAN_PACKAGE_ARCHITECTURE}.deb")
        
        # Install Electron app
        install(DIRECTORY "${ELECTRON_APP_UNPACKED_DIR}/"
            DESTINATION share/lemonade-server/app
            USE_SOURCE_PERMISSIONS
            PATTERN "*.so" PERMISSIONS OWNER_READ OWNER_WRITE OWNER_EXECUTE GROUP_READ GROUP_EXECUTE WORLD_READ WORLD_EXECUTE
        )
        
        # Post-install script for full package
        # Note: CPack requires the script to be named 'postinst' exactly
        # We copy postinst-full to a temporary postinst file for CPack
        configure_file("${CMAKE_CURRENT_SOURCE_DIR}/postinst-full" 
                       "${CMAKE_CURRENT_BINARY_DIR}/postinst" COPYONLY)
        set(CPACK_DEBIAN_PACKAGE_CONTROL_EXTRA "${CMAKE_CURRENT_BINARY_DIR}/postinst")
    else()
        # Minimal package (server only)
        set(CPACK_PACKAGE_NAME "lemonade-server-minimal")
        set(CPACK_DEBIAN_PACKAGE_DEPENDS "libcurl4, libssl3, libz1, unzip")
        set(CPACK_DEBIAN_FILE_NAME "${CPACK_PACKAGE_NAME}_${CPACK_PACKAGE_VERSION}_${CPACK_DEBIAN_PACKAGE_ARCHITECTURE}.deb")
        
        # Post-install script for minimal package
        set(CPACK_DEBIAN_PACKAGE_CONTROL_EXTRA "${CMAKE_CURRENT_SOURCE_DIR}/postinst")
        
        if(INCLUDE_ELECTRON_APP)
            message(WARNING "INCLUDE_ELECTRON_APP is ON but Electron app not found at ${ELECTRON_APP_UNPACKED_DIR}")
            message(WARNING "Building minimal deb package instead")
        endif()
    endif()
    
    include(CPack)
endif()<|MERGE_RESOLUTION|>--- conflicted
+++ resolved
@@ -1,5 +1,4 @@
 cmake_minimum_required(VERSION 3.20)
-<<<<<<< HEAD
 
 # Use static runtime library on Windows to avoid DLL dependencies
 if(MSVC)
@@ -26,9 +25,6 @@
 endif()
 
 # C++ Standard
-=======
-project(lemon_cpp VERSION 9.0.8)
->>>>>>> b897492e
 set(CMAKE_CXX_STANDARD 17)
 set(CMAKE_CXX_STANDARD_REQUIRED ON)
 
