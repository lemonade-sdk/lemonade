--- conflicted
+++ resolved
@@ -19,11 +19,8 @@
     bool suggested = false;
     std::string mmproj;
     std::string source;  // "local_upload" for locally uploaded models
-<<<<<<< HEAD
     bool downloaded = false;     // Whether model is downloaded and available
-=======
     double size = 0.0;   // Model size in GB
->>>>>>> 8f02bbe4
 };
 
 class ModelManager {
