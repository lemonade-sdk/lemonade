--- conflicted
+++ resolved
@@ -106,20 +106,10 @@
             }
             
             if (elapsed.count() >= 1000 || (is_complete && !*printed_final)) {
-<<<<<<< HEAD
-                // Always show 100% when complete (avoid 99% due to rounding)
-                int percent = is_complete ? 100 : static_cast<int>((current * 100) / total);
-                double mb_current = current / (1024.0 * 1024.0);
-                double mb_total = total / (1024.0 * 1024.0);
-                // Use \n instead of \r so log streaming (which reads line-by-line) works properly
-                // Using \r would create a very long line without newlines, freezing the log stream
-                std::cout << "  Progress: " << percent << "% (" 
-=======
                 int percent = is_complete ? 100 : static_cast<int>((adjusted_current * 100) / adjusted_total);
                 double mb_current = adjusted_current / (1024.0 * 1024.0);
                 double mb_total = adjusted_total / (1024.0 * 1024.0);
-                std::cout << "\r  Progress: " << percent << "% (" 
->>>>>>> e23a4f94
+                std::cout << "  Progress: " << percent << "% (" 
                          << std::fixed << std::setprecision(1) 
                          << mb_current << "/" << mb_total << " MB)" << std::endl;
                 *last_print_time = now;
