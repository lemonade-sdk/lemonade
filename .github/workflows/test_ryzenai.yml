# This workflow will install Python dependencies, run tests and lint with a single version of Python
# For more information see: https://docs.github.com/en/actions/automating-builds-and-tests/building-and-testing-python

name: Test Lemonade on NPU and Hybrid with OGA environment 🌩️

on:
  push:
    branches: ["main"]
  pull_request:
  merge_group:
  workflow_dispatch:
    inputs:
      runson:
        description: 'Which runner group to run the workflow on'
        default: 'stx'
        required: true
        type: choice
        options:
        - 'stx'
        - 'stx-test'
      setup:
        description: 'Install miniforge to C:\Users\selfhost'
        default: false
        required: true
        type: boolean

permissions:
  contents: read

jobs:
  test-npu-and-hybrid:
    env:
        LEMONADE_CI_MODE: "True"
    runs-on: ["${{ inputs.runson || 'stx' }}", 'Windows']
    concurrency:
      group: ${{ github.workflow }}-${{ github.ref }}
      cancel-in-progress: true
    steps:
      - uses: actions/checkout@v3
      
      - name: Download and Install Miniforge
        shell: PowerShell
        if: ${{ inputs.setup }}
        run: |
          $ErrorActionPreference = "Stop"
          if (!(Test-Path -Path "C:\Users\selfhost")) { mkdir C:\Users\selfhost }
          Invoke-WebRequest -Uri "https://github.com/conda-forge/miniforge/releases/latest/download/Miniforge3-Windows-x86_64.exe" -OutFile "miniforge3.exe"
          Start-Process -FilePath "miniforge3.exe" -ArgumentList "/S /InstallationType=JustMe /AddToPath=1 /RegisterPython=0 /D=C:\Users\selfhost\miniforge3" -Wait

      - name: Initialize Conda
        shell: PowerShell
        if: ${{ inputs.setup }}
        run: |
          $ErrorActionPreference = "Stop"
          Write-Host "Step 1: Add Conda to system PATH"
          $env:Path = "C:\Users\selfhost\miniforge3;C:\Users\selfhost\miniforge3\Scripts;$env:Path"
          [System.Environment]::SetEnvironmentVariable("Path", $env:Path, [System.EnvironmentVariableTarget]::Machine)

          Write-Host "Step 2: Initialize conda for both shells"
          & "C:\Users\selfhost\miniforge3\Scripts\conda.exe" init powershell
          & "C:\Users\selfhost\miniforge3\Scripts\conda.exe" init cmd.exe
          
      - name: Create conda environment
        shell: PowerShell
        run: |
          # Make sure the system-level python is clean
          Remove-Item -Path "C:\\windows\\system32\\config\\systemprofile\\AppData\\Roaming\\Python" -Recurse -Force 
          
          $ErrorActionPreference = "Stop"

          # Keep conda up-to-date since they can apparently break things on the server side
          # We can probably remove this in the future
          conda update conda conda-libmamba-solver --solver classic
          if ($LASTEXITCODE -ne 0) { exit $LASTEXITCODE }

          conda create -p .\lemon-ryzenai-ci python=3.12 -y
          if ($LASTEXITCODE -ne 0) { exit $LASTEXITCODE }
          
      - name: Install dependencies
        shell: PowerShell
        run: |
          $ErrorActionPreference = "Stop"
          
          conda run -p .\lemon-ryzenai-ci python -m pip install --upgrade pip
          if ($LASTEXITCODE -ne 0) { exit $LASTEXITCODE }
          
          conda run -p .\lemon-ryzenai-ci conda install -y pylint
          if ($LASTEXITCODE -ne 0) { exit $LASTEXITCODE }
          
          conda run -p .\lemon-ryzenai-ci python -m pip check
          if ($LASTEXITCODE -ne 0) { exit $LASTEXITCODE }
          
<<<<<<< HEAD
          # Install using PyPI approach for v1.5.0+
          pip install -e .[dev]
=======
          # Install using new PyPI approach for v1.5.0
          conda run -p .\lemon-ryzenai-ci pip install -e .[dev]
          if ($LASTEXITCODE -ne 0) { exit $LASTEXITCODE }
          
>>>>>>> b7916d35
          # Install ryzenai as a separate step to minimize use of pypi.amd.com
          conda run -p .\lemon-ryzenai-ci pip install -e .[oga-ryzenai] --extra-index-url https://pypi.amd.com/simple
          if ($LASTEXITCODE -ne 0) { exit $LASTEXITCODE }

          $cwd = (Get-Item .\).FullName
          echo "HF_HOME=$cwd\hf-cache" >> $Env:GITHUB_ENV

      - name: Run NPU tests
        shell: PowerShell
        env:
          HF_HOME: "${{ env.HF_HOME }}"
          LEMONADE_CACHE_DIR: ".\\ci-cache"
        run: |
          $ErrorActionPreference = "Stop"

          # Test CLI
<<<<<<< HEAD
          lemonade -i amd/Llama-3.2-1B-Instruct-onnx-ryzenai-npu -d .\ci-cache oga-load --device npu --dtype int4 llm-prompt -p "Alice and Bob" --max-new-tokens 10
=======
          conda run -p .\lemon-ryzenai-ci lemonade -i amd/Phi-3.5-mini-instruct-awq-g128-int4-asym-bf16-onnx-ryzen-strix -d .\ci-cache oga-load --device npu --dtype int4 llm-prompt -p "Alice and Bob" --max-new-tokens 10
>>>>>>> b7916d35
          if ($LASTEXITCODE -ne 0) { exit $LASTEXITCODE }

          # Test high-level APIs
          conda run -p .\lemon-ryzenai-ci python examples/api_oga_npu.py
          if ($LASTEXITCODE -ne 0) { exit $LASTEXITCODE }
          conda run -p .\lemon-ryzenai-ci python examples/api_oga_npu_streaming.py
          if ($LASTEXITCODE -ne 0) { exit $LASTEXITCODE }

      - name: Run Hybrid tests
        shell: PowerShell
        env:
          HF_HOME: "${{ env.HF_HOME }}"
          LEMONADE_CACHE_DIR: ".\\ci-cache"
        run: |
          $ErrorActionPreference = "Stop"

          # Test CLI
<<<<<<< HEAD
          lemonade -m -i amd/Llama-3.2-1B-Instruct-onnx-ryzenai-hybrid oga-load --device hybrid --dtype int4 llm-prompt -p "Alice and Bob" --max-new-tokens 10
=======
          conda run -p .\lemon-ryzenai-ci lemonade -m -i amd/Llama-3.2-1B-Instruct-awq-g128-int4-asym-fp16-onnx-hybrid oga-load --device hybrid --dtype int4 llm-prompt -p "Alice and Bob" --max-new-tokens 10
>>>>>>> b7916d35
          if ($LASTEXITCODE -ne 0) { exit $LASTEXITCODE }

          # Test high-level APIs
          conda run -p .\lemon-ryzenai-ci python examples/api_oga_hybrid.py
          if ($LASTEXITCODE -ne 0) { exit $LASTEXITCODE }
          conda run -p .\lemon-ryzenai-ci python examples/api_oga_hybrid_streaming.py
          if ($LASTEXITCODE -ne 0) { exit $LASTEXITCODE }<|MERGE_RESOLUTION|>--- conflicted
+++ resolved
@@ -90,15 +90,10 @@
           conda run -p .\lemon-ryzenai-ci python -m pip check
           if ($LASTEXITCODE -ne 0) { exit $LASTEXITCODE }
           
-<<<<<<< HEAD
           # Install using PyPI approach for v1.5.0+
-          pip install -e .[dev]
-=======
-          # Install using new PyPI approach for v1.5.0
           conda run -p .\lemon-ryzenai-ci pip install -e .[dev]
           if ($LASTEXITCODE -ne 0) { exit $LASTEXITCODE }
           
->>>>>>> b7916d35
           # Install ryzenai as a separate step to minimize use of pypi.amd.com
           conda run -p .\lemon-ryzenai-ci pip install -e .[oga-ryzenai] --extra-index-url https://pypi.amd.com/simple
           if ($LASTEXITCODE -ne 0) { exit $LASTEXITCODE }
@@ -115,11 +110,7 @@
           $ErrorActionPreference = "Stop"
 
           # Test CLI
-<<<<<<< HEAD
-          lemonade -i amd/Llama-3.2-1B-Instruct-onnx-ryzenai-npu -d .\ci-cache oga-load --device npu --dtype int4 llm-prompt -p "Alice and Bob" --max-new-tokens 10
-=======
-          conda run -p .\lemon-ryzenai-ci lemonade -i amd/Phi-3.5-mini-instruct-awq-g128-int4-asym-bf16-onnx-ryzen-strix -d .\ci-cache oga-load --device npu --dtype int4 llm-prompt -p "Alice and Bob" --max-new-tokens 10
->>>>>>> b7916d35
+          conda run -p .\lemon-ryzenai-ci lemonade -i amd/Llama-3.2-1B-Instruct-onnx-ryzenai-npu -d .\ci-cache oga-load --device npu --dtype int4 llm-prompt -p "Alice and Bob" --max-new-tokens 10
           if ($LASTEXITCODE -ne 0) { exit $LASTEXITCODE }
 
           # Test high-level APIs
@@ -137,11 +128,7 @@
           $ErrorActionPreference = "Stop"
 
           # Test CLI
-<<<<<<< HEAD
-          lemonade -m -i amd/Llama-3.2-1B-Instruct-onnx-ryzenai-hybrid oga-load --device hybrid --dtype int4 llm-prompt -p "Alice and Bob" --max-new-tokens 10
-=======
-          conda run -p .\lemon-ryzenai-ci lemonade -m -i amd/Llama-3.2-1B-Instruct-awq-g128-int4-asym-fp16-onnx-hybrid oga-load --device hybrid --dtype int4 llm-prompt -p "Alice and Bob" --max-new-tokens 10
->>>>>>> b7916d35
+          conda run -p .\lemon-ryzenai-ci lemonade -m -i amd/Llama-3.2-1B-Instruct-onnx-ryzenai-hybrid oga-load --device hybrid --dtype int4 llm-prompt -p "Alice and Bob" --max-new-tokens 10
           if ($LASTEXITCODE -ne 0) { exit $LASTEXITCODE }
 
           # Test high-level APIs
