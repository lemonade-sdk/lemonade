--- conflicted
+++ resolved
@@ -26,10 +26,7 @@
   test-flm-npu:
     env:
         LEMONADE_CI_MODE: "True"
-        CONDA_ENV_PATH: ./lemon-ci-env
-        LEMONADE_CACHE_DIR: ".\\ci-cache"
         PYTHONIOENCODING: utf-8
-
     runs-on: [stx, Windows]
     concurrency:
       group: ${{ github.workflow }}-${{ github.ref }}
@@ -44,42 +41,16 @@
       - name: Cleanup processes
         uses: ./.github/actions/cleanup-processes-windows
       
-<<<<<<< HEAD
-      - name: Create conda environment
-        run: |
-          $ErrorActionPreference = "Stop"
-
-          # Keep conda up-to-date since they can apparently break things on the server side
-          # We can probably remove this in the future
-          conda update conda conda-libmamba-solver --solver classic
-          if ($LASTEXITCODE -ne 0) { exit $LASTEXITCODE }
-
-          conda create -p $env:CONDA_ENV_PATH python=3.12 -y
-          if ($LASTEXITCODE -ne 0) { exit $LASTEXITCODE }
-=======
       - name: Setup Python and virtual environment
         uses: ./.github/actions/setup-venv
         with:
           venv-name: '.venv'
           python-version: '3.10'
->>>>>>> f3f162f5
           
       - name: Install dependencies
         run: |
           $ErrorActionPreference = "Stop"
           
-<<<<<<< HEAD
-          conda run --no-capture-output -p $env:CONDA_ENV_PATH python -m pip install --upgrade pip
-          if ($LASTEXITCODE -ne 0) { exit $LASTEXITCODE }
-          
-          conda run --no-capture-output -p $env:CONDA_ENV_PATH conda install -y pylint
-          if ($LASTEXITCODE -ne 0) { exit $LASTEXITCODE }
-          
-          conda run --no-capture-output -p $env:CONDA_ENV_PATH python -m pip check
-          if ($LASTEXITCODE -ne 0) { exit $LASTEXITCODE }
-          
-          conda run --no-capture-output -p $env:CONDA_ENV_PATH pip install -e .[dev]
-=======
           $venvPython = ".\.venv\Scripts\python.exe"
           $venvPip = ".\.venv\Scripts\pip.exe"
           
@@ -92,8 +63,7 @@
           & $venvPython -m pip check
           if ($LASTEXITCODE -ne 0) { exit $LASTEXITCODE }
           
-          & $venvPip install -e .
->>>>>>> f3f162f5
+          & $venvPip install -e .[dev]
           if ($LASTEXITCODE -ne 0) { exit $LASTEXITCODE }
 
           $cwd = (Get-Item .\).FullName
@@ -123,25 +93,27 @@
       - name: Run FLM NPU tests
         env:
           HF_HOME: "${{ env.HF_HOME }}"
+          LEMONADE_CACHE_DIR: ".\\ci-cache"
         run: |
           $ErrorActionPreference = "Stop"
           
-<<<<<<< HEAD
-          conda run --no-capture-output -p $env:CONDA_ENV_PATH python test/server_flm.py
+          $venvPython = ".\.venv\Scripts\python.exe"
+          
+          & $venvPython test/server_flm.py
           if ($LASTEXITCODE -ne 0) { exit $LASTEXITCODE }
 
       - name: Run lemonade FLM CLI tests
         env:
           HF_HOME: "${{ env.HF_HOME }}"
+          LEMONADE_CACHE_DIR: ".\\ci-cache"
         run: |
           $ErrorActionPreference = "Stop"
 
-          conda run --no-capture-output -p $env:CONDA_ENV_PATH lemonade -i llama3.2:1b flm-load llm-prompt -p "Hi" --max-new-tokens 10; if ($LASTEXITCODE -ne 0) { exit 1 }
-          conda run --no-capture-output -p $env:CONDA_ENV_PATH lemonade -i llama3.2:1b flm-load flm-bench -w 0 -i 2; if ($LASTEXITCODE -ne 0) { exit 1 }
-
-=======
-          $venvPython = ".\.venv\Scripts\python.exe"
+          $venvActivate = ".\.venv\Scripts\Activate.ps1"
+          $venvLemonade = ".\.venv\Scripts\lemonade.exe"
           
-          & $venvPython test/server_flm.py
+          & $venvActivate
+          $venvLemonade -i llama3.2:1b -d .\ci-cache flm-load llm-prompt -p "Alice and Bob" --max-new-tokens 10
           if ($LASTEXITCODE -ne 0) { exit $LASTEXITCODE }
->>>>>>> f3f162f5
+          $venvLemonade -i llama3.2:1b -d .\ci-cache flm-load flm-bench -w 0 -i 2
+          if ($LASTEXITCODE -ne 0) { exit $LASTEXITCODE }
