"""
Usage: python server.py [--offline]

This will launch the lemonade server, query it in openai mode,
and make sure that the response is valid.

If --offline is provided, tests will run in offline mode to ensure
the server works without network connectivity.

If you get the `ImportError: cannot import name 'TypeIs' from 'typing_extensions'` error:
    1. pip uninstall typing_extensions
    2. pip install openai
"""

import unittest
import subprocess
import psutil
import asyncio
import socket
import time
from threading import Thread
import sys
import io
import httpx
import argparse
import contextlib
from unittest.mock import patch
import urllib.request
import os
import requests

try:
    from openai import OpenAI, AsyncOpenAI
except ImportError as e:
    raise ImportError("You must `pip install openai` to run this test", e)

# Import huggingface_hub for patching in offline mode
try:
    from huggingface_hub import snapshot_download as original_snapshot_download
except ImportError:
    # If huggingface_hub is not installed, create a dummy function
    def original_snapshot_download(*args, **kwargs):
        raise ImportError("huggingface_hub is not installed")


MODEL_NAME = "Qwen2.5-0.5B-Instruct-CPU"
MODEL_CHECKPOINT = "amd/Qwen2.5-0.5B-Instruct-quantized_int4-float16-cpu-onnx"
PORT = 8000

# Sample tool schema based on https://github.com/githejie/mcp-server-calculator
sample_tool = {
    "type": "function",
    "function": {
        "name": "calculator_calculate",
        "parameters": {
            "properties": {"expression": {"title": "Expression", "type": "string"}},
            "required": ["expression"],
            "title": "calculateArguments",
            "type": "object",
        },
    },
}


def parse_args():
    """Parse command line arguments."""
    parser = argparse.ArgumentParser(description="Test lemonade server")
    parser.add_argument(
        "--offline", action="store_true", help="Run tests in offline mode"
    )
    return parser.parse_args()


@contextlib.contextmanager
def simulate_offline_mode():
    """
    Context manager that simulates a fully offline environment except
    for local connections needed for testing.

    This patches multiple network-related functions to prevent any
    external network access during tests.
    """
    original_create_connection = socket.create_connection

    def mock_create_connection(address, *args, **kwargs):
        host, port = address
        # Allow connections to localhost for testing
        if host == "localhost" or host == "127.0.0.1":
            return original_create_connection(address, *args, **kwargs)
        # Block all other connections
        raise socket.error("Network access disabled for offline testing")

    # Define a function that raises an error for non-local requests
    def block_external_requests(original_func):
        def wrapper(url, *args, **kwargs):
            # Allow localhost requests
            if url.startswith(
                (
                    "http://localhost",
                    "https://localhost",
                    "http://127.0.0.1",
                    "https://127.0.0.1",
                )
            ):
                return original_func(url, *args, **kwargs)
            raise ConnectionError(f"Offline mode: network request blocked to {url}")

        return wrapper

    # Apply all necessary patches to simulate offline mode
    with patch("socket.create_connection", side_effect=mock_create_connection):
        with patch(
            "huggingface_hub.snapshot_download",
            side_effect=lambda *args, **kwargs: (
                kwargs.get("local_files_only", False)
                and original_snapshot_download(*args, **kwargs)
                or (_ for _ in ()).throw(
                    ValueError("Offline mode: network connection attempted")
                )
            ),
        ):
            # Also patch urllib and requests to block external requests
            with patch(
                "urllib.request.urlopen",
                side_effect=block_external_requests(urllib.request.urlopen),
            ):
                with patch(
                    "http.client.HTTPConnection.connect",
                    side_effect=lambda self, *args, **kwargs: (
                        None
                        if self.host in ("localhost", "127.0.0.1")
                        else (_ for _ in ()).throw(
                            ConnectionError("Offline mode: connection blocked")
                        )
                    ),
                ):
                    # Set environment variable to signal offline mode
                    os.environ["LEMONADE_OFFLINE_TEST"] = "1"
                    try:
                        yield
                    finally:
                        # Clean up environment variable
                        if "LEMONADE_OFFLINE_TEST" in os.environ:
                            del os.environ["LEMONADE_OFFLINE_TEST"]


def ensure_model_is_cached():
    """
    Make sure the test model is downloaded and cached locally before running in offline mode.
    """
    try:
        # Call lemonade-server-dev pull to download the model
        subprocess.run(
            ["lemonade-server-dev", "pull", MODEL_NAME],
            stdout=subprocess.PIPE,
            stderr=subprocess.PIPE,
            check=True,
        )
        print(f"Model {MODEL_NAME} successfully pulled and available in cache")
        return True
    except subprocess.CalledProcessError as e:
        print(f"Failed to download model: {e}")
        return False


def kill_process_on_port(port):
    """Kill any process that is using the specified port."""
    killed = False
    for proc in psutil.process_iter(["pid", "name"]):
        try:
            connections = proc.net_connections()
            for conn in connections:
                if conn.laddr.port == port:
                    proc_name = proc.name()
                    proc_pid = proc.pid
                    proc.kill()
                    print(
                        f"Killed process {proc_name} (PID: {proc_pid}) using port {port}"
                    )
                    killed = True
        except (psutil.NoSuchProcess, psutil.AccessDenied, psutil.ZombieProcess):
            continue

    if not killed:
        print(f"No process found using port {port}")


class Testing(unittest.IsolatedAsyncioTestCase):
    def setUp(self):
        """
        Start lemonade server process
        """
        print("\n=== Starting new test ===")
        self.base_url = f"http://localhost:{PORT}/api/v1"
        self.messages = [
            {"role": "system", "content": "You are a helpful assistant."},
            {"role": "user", "content": "Who won the world series in 2020?"},
            {"role": "assistant", "content": "The LA Dodgers won in 2020."},
            {"role": "user", "content": "In which state was it played?"},
        ]

        # Ensure we kill anything using port 8000
        kill_process_on_port(PORT)

        # Start the lemonade server
        lemonade_process = subprocess.Popen(
            ["lemonade", "serve"],
            stdout=subprocess.PIPE,
            stderr=subprocess.PIPE,
            text=True,
            bufsize=1,
        )

        # Print stdout and stderr in real-time
        def print_output():
            while True:
                stdout = lemonade_process.stdout.readline()
                stderr = lemonade_process.stderr.readline()
                if stdout:
                    print(f"[stdout] {stdout.strip()}")
                if stderr:
                    print(f"[stderr] {stderr.strip()}")
                if not stdout and not stderr and lemonade_process.poll() is not None:
                    break

        output_thread = Thread(target=print_output, daemon=True)
        output_thread.start()

        # Wait for the server to start by checking port 8000
        start_time = time.time()
        while True:
            if time.time() - start_time > 60:
                raise TimeoutError("Server failed to start within 60 seconds")
            try:
                conn = socket.create_connection(("localhost", PORT))
                conn.close()
                break
            except socket.error:
                time.sleep(1)

        # Wait a few other seconds after the port is available
        time.sleep(5)

        print("Server started successfully")

        self.addCleanup(self.cleanup_lemonade, lemonade_process)

        # Ensure stdout can handle Unicode
        if sys.stdout.encoding != "utf-8":
            sys.stdout = io.TextIOWrapper(
                sys.stdout.buffer, encoding="utf-8", errors="replace"
            )
            sys.stderr = io.TextIOWrapper(
                sys.stderr.buffer, encoding="utf-8", errors="replace"
            )

    def cleanup_lemonade(self, server_subprocess: subprocess.Popen):
        """
        Kill the lemonade server and stop the model
        """

        # Kill the server subprocess
        print("\n=== Cleaning up test ===")

        parent = psutil.Process(server_subprocess.pid)
        for child in parent.children(recursive=True):
            child.kill()

        server_subprocess.kill()

        kill_process_on_port(PORT)

    def test_000_endpoints_available(self):
        # List of endpoints to check
        valid_endpoints = [
            "chat/completions",
            "completions",
            "models",
            "responses",
            "pull",
            "load",
            "unload",
            "health",
            "halt",
            "stats",
        ]

        # Ensure that we get a 404 error when the endpoint is not registered
        url = f"http://localhost:{PORT}/api/v0/nonexistent"
        response = requests.get(url)
        assert response.status_code == 404

        # Check that all endpoints are properly registered on both v0 and v1
        for endpoint in valid_endpoints:
            for version in ["v0", "v1"]:
                url = f"http://localhost:{PORT}/api/{version}/{endpoint}"
                response = requests.get(url)
                assert (
                    response.status_code != 404
                ), f"Endpoint {endpoint} is not registered on {version}"

    # Endpoint: /api/v1/chat/completions
    def test_001_test_chat_completion(self):
        client = OpenAI(
            base_url=self.base_url,
            api_key="lemonade",  # required, but unused
        )

        completion = client.chat.completions.create(
            model=MODEL_NAME,
            messages=self.messages,
            max_completion_tokens=10,
        )

        print(completion.choices[0].message.content)
        assert len(completion.choices[0].message.content) > 5

    # Endpoint: /api/v1/chat/completions
    def test_002_test_chat_completion_streaming(self):
        client = OpenAI(
            base_url=self.base_url,
            api_key="lemonade",  # required, but unused
        )

        stream = client.chat.completions.create(
            model=MODEL_NAME,
            messages=self.messages,
            stream=True,
            max_tokens=10,
        )
        complete_response = ""
        chunk_count = 0
        for chunk in stream:
            if chunk.choices[0].delta.content is not None:
                complete_response += chunk.choices[0].delta.content
                print(chunk.choices[0].delta.content, end="")
                chunk_count += 1

        assert chunk_count > 5
        assert len(complete_response) > 5

    # Endpoint: /api/v1/chat/completions
    async def test_003_test_chat_completion_streaming_async(self):
        client = AsyncOpenAI(
            base_url=self.base_url,
            api_key="lemonade",  # required, but unused
        )

        complete_response = ""
        stream = await client.chat.completions.create(
            model=MODEL_NAME,
            messages=self.messages,
            stream=True,
            max_completion_tokens=10,
        )

        chunk_count = 0
        async for chunk in stream:
            if chunk.choices[0].delta.content is not None:
                complete_response += chunk.choices[0].delta.content
                print(chunk.choices[0].delta.content, end="")
                chunk_count += 1

        assert chunk_count > 5
        assert len(complete_response) > 5

    # Endpoint: /api/v1/models
    def test_004_test_models(self):
        client = OpenAI(
            base_url=self.base_url,
            api_key="lemonade",  # required, but unused
        )

        # Get the list of models
        l = client.models.list()

        # Check that the list is not empty
        assert len(l.data) > 0

        # Check that the list contains a model with both the expected id, checkpoint, and recipe
        assert any(
            model.id == MODEL_NAME
            and model.checkpoint == MODEL_CHECKPOINT
            and model.recipe == "oga-cpu"
            for model in l.data
        )

    # Endpoint: /api/v1/completions
    def test_005_test_completions(self):
        client = OpenAI(
            base_url=self.base_url,
            api_key="lemonade",  # required, but unused
        )

        completion = client.completions.create(
            model=MODEL_NAME,
            prompt="Hello, how are you?",
            stream=False,
            max_tokens=10,
        )

        print(completion.choices[0].text)
        assert len(completion.choices[0].text) > 5

    # Endpoint: /api/v1/completions
    def test_006_test_completions_streaming(self):
        client = OpenAI(
            base_url=self.base_url,
            api_key="lemonade",  # required, but unused
        )

        stream = client.completions.create(
            model=MODEL_NAME,
            prompt="Hello, how are you?",
            stream=True,
            max_tokens=10,
        )

        complete_response = ""
        chunk_count = 0
        for chunk in stream:
            if chunk.choices[0].text is not None:
                complete_response += chunk.choices[0].text
                print(chunk.choices[0].text, end="")
                chunk_count += 1

        assert chunk_count > 5
        assert len(complete_response) > 5

    # Endpoint: /api/v1/completions
    async def test_007_test_completions_streaming_async(self):
        client = AsyncOpenAI(
            base_url=self.base_url,
            api_key="lemonade",  # required, but unused
        )

        complete_response = ""
        stream = await client.completions.create(
            model=MODEL_NAME,
            prompt="Hello, how are you?",
            stream=True,
            max_tokens=10,
        )

        chunk_count = 0
        async for chunk in stream:
            if chunk.choices[0].text is not None:
                complete_response += chunk.choices[0].text
                print(chunk.choices[0].text, end="")
                chunk_count += 1

        assert chunk_count > 5
        assert len(complete_response) > 5

    # Endpoint: /api/v1/completions with stop parameter
    def test_008_test_completions_with_stop(self):
        client = OpenAI(
            base_url=self.base_url,
            api_key="lemonade",  # required, but unused
        )

        completion = client.completions.create(
            model=MODEL_NAME,
            prompt="Just say 'I am Joe and I like apples'. Here we go: 'I am Joe and",
            stop=["apples"],  # The model will stop generating when it reaches "apples"
            max_tokens=10,
        )

        print(completion.choices[0].text)
        assert len(completion.choices[0].text) > 2
        assert "apples" not in completion.choices[0].text

    # Endpoint: /api/v1/chat/completions with stop parameter
    def test_009_test_chat_completion_with_stop(self):
        client = OpenAI(
            base_url=self.base_url,
            api_key="lemonade",  # required, but unused
        )

        messages = [
            {"role": "system", "content": "Your name is Joe and you like apples."},
            {"role": "user", "content": "What is your name and what do you like?"},
        ]

        completion = client.chat.completions.create(
            model=MODEL_NAME,
            messages=messages,
            stop=["apples"],  # The model will stop generating when it reaches "apples"
            max_completion_tokens=10,
        )

        print(completion.choices[0].message.content)
        assert len(completion.choices[0].message.content) > 2
        assert "apples" not in completion.choices[0].message.content

    # Endpoint: /api/v1/completions with echo parameter
    def test_010_test_completions_with_echo(self):
        client = OpenAI(
            base_url=self.base_url,
            api_key="lemonade",  # required, but unused
        )

        prompt = "Hello, how are you?"
        completion = client.completions.create(
            model=MODEL_NAME,
            prompt=prompt,
            echo=True,
            max_tokens=10,
        )

        print(completion.choices[0].text)
        # Check that the response contains the original prompt
        assert completion.choices[0].text.startswith(prompt)
        # Check that there's additional content beyond the prompt
        assert len(completion.choices[0].text) > len(prompt)

    # Test simultaneous load requests
    async def test_011_test_simultaneous_load_requests(self):
        async with httpx.AsyncClient(base_url=self.base_url, timeout=120.0) as client:
            first_checkpoint = "Qwen/Qwen2.5-0.5B"
            second_checkpoint = "Qwen/Qwen2.5-1.5B-Instruct"

            # Start two load requests simultaneously
            load_tasks = [
                client.post(
                    "/load",
                    json={
                        "checkpoint": first_checkpoint,
                        "recipe": "hf-cpu",
                    },
                ),
                client.post(
                    "/load",
                    json={
                        "checkpoint": second_checkpoint,
                        "recipe": "hf-cpu",
                    },
                ),
            ]

            # Execute both requests concurrently
            responses = await asyncio.gather(*load_tasks)

            # Verify both requests completed successfully
            assert responses[0].status_code == 200
            assert responses[1].status_code == 200

            # Verify the final loaded model is the second one
            health_response = await client.get("/health")
            assert health_response.status_code == 200
            health_data = health_response.json()
            assert health_data["checkpoint_loaded"] == second_checkpoint

    # Test load by model name
    async def test_012_test_load_by_name(self):
        async with httpx.AsyncClient(base_url=self.base_url, timeout=120.0) as client:
            load_response = await client.post("/load", json={"model_name": MODEL_NAME})

            assert load_response.status_code == 200

            # Verify the model loaded
            health_response = await client.get("/health")
            assert health_response.status_code == 200
            health_data = health_response.json()
            assert health_data["model_loaded"] == MODEL_NAME

    # Test completion-by-checkpoint
    async def test_013_test_load_checkpoint_completion(self):
        async with httpx.AsyncClient(base_url=self.base_url, timeout=120.0) as client:

            load_response = await client.post(
                "/load",
                json={
                    "checkpoint": "Qwen/Qwen2.5-0.5B",
                    "recipe": "hf-cpu",
                },
            )

            assert load_response.status_code == 200

            # Verify the model loaded
            health_response = await client.get("/health")
            assert health_response.status_code == 200
            health_data = health_response.json()
            assert health_data["checkpoint_loaded"] == "Qwen/Qwen2.5-0.5B"

            # Run a completions request, using the checkpoint as the 'model'
            client = OpenAI(
                base_url=self.base_url,
                api_key="lemonade",  # required, but unused
            )

            completion = client.completions.create(
                model="Qwen/Qwen2.5-0.5B",
                prompt="Hello, how are you?",
                stream=False,
                max_tokens=10,
            )

            print(completion.choices[0].text)
            assert len(completion.choices[0].text) > 5

    # Endpoint: /api/v1/responses
    def test_014_test_responses(self):
        client = OpenAI(
            base_url=self.base_url,
            api_key="lemonade",  # required, but unused
        )

        response = client.responses.create(
            model=MODEL_NAME,
            input=self.messages,
            stream=False,
            temperature=0.0,
            max_output_tokens=10,
        )

        print(response.output[0].content[0].text)
        assert len(response.output[0].content[0].text) > 5

    # Endpoint: /api/v1/responses
    def test_015_test_responses_streaming(self):
        client = OpenAI(
            base_url=self.base_url,
            api_key="lemonade",  # required, but unused
        )

        stream = client.responses.create(
            model=MODEL_NAME,
            input=self.messages,
            stream=True,
            temperature=0.0,
            max_output_tokens=10,
        )
        complete_response = ""
        event_count = 0
        last_event_type = ""
        for event in stream:

            # Check that the first event is a response.created event
            if event_count == 0:
                assert (
                    event.type == "response.created"
                ), f"Expected first event to be response.created, got {event.type}"

            # Keep track of the streamed response
            elif event.type == "response.output_text.delta":
                complete_response += event.delta
                print(event.delta, end="")

            # Ensure the complete event matches the streamed response
            elif event.type == "response.completed":
                assert (
                    event.response.output[0].content[0].text == complete_response
                ), "Complete response does not match streamed response"

            # Ensure all events we add in the future are also tested
            else:
                assert False, f"Untested event type: {event.type}"
            event_count += 1
            last_event_type = event.type

        assert last_event_type == "response.completed"
        assert len(complete_response) > 5

    # Endpoint: /api/v1/responses
    async def test_016_test_responses_streaming_async(self):
        client = AsyncOpenAI(
            base_url=self.base_url,
            api_key="lemonade",  # required, but unused
        )

        stream = await client.responses.create(
            model=MODEL_NAME,
            input=self.messages,
            stream=True,
            temperature=0.0,
            max_output_tokens=10,
        )
        complete_response = ""
        event_count = 0
        last_event_type = ""
        async for event in stream:

            # Check that the first event is a response.created event
            if event_count == 0:
                assert (
                    event.type == "response.created"
                ), f"Expected first event to be response.created, got {event.type}"

            # Keep track of the streamed response
            elif event.type == "response.output_text.delta":
                complete_response += event.delta
                print(event.delta, end="")

            # Ensure the complete event matches the streamed response
            elif event.type == "response.completed":
                assert (
                    event.response.output[0].content[0].text == complete_response
                ), "Complete response does not match streamed response"

            # Ensure all events we add in the future are also tested
            else:
                assert False, f"Untested event type: {event.type}"
            event_count += 1
            last_event_type = event.type

        assert last_event_type == "response.completed"
        assert len(complete_response) > 5

    # Endpoint: /api/v1/chat/completions with tool calls
    def test_017_test_chat_completion_with_tool_calls(self):
        client = OpenAI(
            base_url=self.base_url,
            api_key="lemonade",  # required, but unused
        )

        completion = client.chat.completions.create(
            model=MODEL_NAME,
            messages=[
                {
                    "role": "user",
                    "content": "Run the calculator_calculate tool with expression set to 1+1",
                }
            ],
            tools=[sample_tool],
            max_completion_tokens=50,
        )

        tool_calls = getattr(completion.choices[0].message, "tool_calls", None)
        assert tool_calls is not None
        assert len(tool_calls) == 1

    # Endpoint: /api/v1/chat/completions with tool calls
    def test_018_test_chat_completion_with_tool_calls_streaming(self):
        client = OpenAI(
            base_url=self.base_url,
            api_key="lemonade",  # required, but unused
        )

        stream = client.chat.completions.create(
            model=MODEL_NAME,
            messages=[
                {
                    "role": "user",
                    "content": "Run the calculator_calculate tool with expression set to 1+1",
                }
            ],
            tools=[sample_tool],
            max_completion_tokens=50,
            stream=True,
        )

        tool_call_count = 0
        for chunk in stream:
            delta = (
                chunk.choices[0].delta
                if chunk.choices and len(chunk.choices) > 0
                else None
            )
            if delta.tool_calls:
                for tool_call in delta.tool_calls:
                    print(tool_call)
                    tool_call_count += 1

        assert tool_call_count > 0

<<<<<<< HEAD
=======
    # Endpoint: /api/v1/chat/completions
    def test_019_test_llamacpp_chat_completion_streaming(self):
        # Only run this test on Windows
        if os.name != "nt":
            self.skipTest(
                "test_018_test_llamacpp_chat_completion_streaming runs only on Windows."
            )

        client = OpenAI(
            base_url=self.base_url,
            api_key="lemonade",  # required, but unused
        )

        stream = client.chat.completions.create(
            model="Qwen3-0.6B-GGUF",
            messages=self.messages,
            stream=True,
            max_completion_tokens=10,
        )

        complete_response = ""
        chunk_count = 0
        for chunk in stream:
            if chunk.choices[0].delta.content is not None:
                complete_response += chunk.choices[0].delta.content
                print(chunk.choices[0].delta.content, end="")
                chunk_count += 1

        assert chunk_count > 5
        assert len(complete_response) > 5

>>>>>>> 3dfaf99d

if __name__ == "__main__":
    args = parse_args()

    if args.offline:
        print("\n=== STARTING SERVER TESTS IN OFFLINE MODE ===")

        if not ensure_model_is_cached():
            print("ERROR: Unable to cache the model needed for offline testing")
            sys.exit(1)

        print("Model is cached. Running tests with network access disabled...")

        # Create a new test suite
        test_loader = unittest.TestLoader()
        test_suite = test_loader.loadTestsFromTestCase(Testing)

        # Run the tests in offline mode
        with simulate_offline_mode():
            result = unittest.TextTestRunner().run(test_suite)

        # Set exit code based on test results
        sys.exit(0 if result.wasSuccessful() else 1)
    else:
        print("\n=== STARTING SERVER TESTS IN NORMAL MODE ===")
        unittest.main()

# This file was originally licensed under Apache 2.0. It has been modified.
# Modifications Copyright (c) 2025 AMD<|MERGE_RESOLUTION|>--- conflicted
+++ resolved
@@ -765,8 +765,6 @@
 
         assert tool_call_count > 0
 
-<<<<<<< HEAD
-=======
     # Endpoint: /api/v1/chat/completions
     def test_019_test_llamacpp_chat_completion_streaming(self):
         # Only run this test on Windows
@@ -798,7 +796,6 @@
         assert chunk_count > 5
         assert len(complete_response) > 5
 
->>>>>>> 3dfaf99d
 
 if __name__ == "__main__":
     args = parse_args()
