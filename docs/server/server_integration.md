--- conflicted
+++ resolved
@@ -73,11 +73,7 @@
 https://github.com/lemonade-sdk/lemonade/releases/download/v6.0.0/Lemonade_Server_Installer.exe
 ```
 
-<<<<<<< HEAD
-Please note that the Server Installer is only available on Windows. Apps that integrate with our server on a Linux machine must install Lemonade from source as described [here](https://github.com/lemonade-sdk/lemonade/blob/main/docs/source_installation_inst.md).
-=======
 Please note that the Server Installer is only available on Windows. Apps that integrate with our server on a Linux machine must install Lemonade from source as described [here](https://lemonade-server.ai/install_options.html).
->>>>>>> 3dfaf99d
 
 ### Installing Additional Models
 
