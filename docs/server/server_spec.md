# Lemonade Server Spec

The Lemonade Server is a standards-compliant server process that provides an HTTP API to enable integration with other applications.

Lemonade Server currently supports these backends:

| Backend                                                                 | Model Format | Description                                                                                                                |
|----------------------------------------------------------------------|--------------|----------------------------------------------------------------------------------------------------------------------------|
| [Llama.cpp](https://github.com/ggml-org/llama.cpp)    | `.GGUF`      | Uses llama.cpp's `llama-server` backend. More details [here](#gguf-support).                    |
| [ONNX Runtime GenAI (OGA)](https://github.com/microsoft/onnxruntime-genai) | `.ONNX`      | Uses Lemonade's own `ryzenai-server` backend.                                                |
| [FastFlowLM](https://github.com/FastFlowLM/FastFlowLM)    | `.q4nx`      | Uses FLM's `flm serve` backend. More details [here](#fastflowlm-support).                    |


## Endpoints Overview

The [key endpoints of the OpenAI API](#openai-compatible-endpoints) are available.

We are also actively investigating and developing [additional endpoints](#lemonade-specific-endpoints) that will improve the experience of local applications.

### OpenAI-Compatible Endpoints
- POST `/api/v1/chat/completions` - Chat Completions (messages -> completion)
- POST `/api/v1/completions` - Text Completions (prompt -> completion)
- POST `/api/v1/embeddings` - Embeddings (text -> vector representations)
- POST `/api/v1/responses` - Chat Completions (prompt|messages -> event)
- GET `/api/v1/models` - List models available locally
- GET `/api/v1/models/{model_id}` - Retrieve a specific model by ID

### llama.cpp Endpoints

These endpoints defined by `llama.cpp` extend the OpenAI-compatible API with additional functionality.

- POST `/api/v1/reranking` - Reranking (query + documents -> relevance-scored documents)

### Lemonade-Specific Endpoints

We have designed a set of Lemonade-specific endpoints to enable client applications by extending the existing cloud-focused APIs (e.g., OpenAI). These extensions allow for a greater degree of UI/UX responsiveness in native applications by allowing applications to:

- Download models at setup time.
- Pre-load models at UI-loading-time, as opposed to completion-request time.
- Unload models to save memory space.
- Understand system resources and state to make dynamic choices.

The additional endpoints are:

- POST `/api/v1/pull` - Install a model
- POST `/api/v1/load` - Load a model
- POST `/api/v1/unload` - Unload a model
- GET `/api/v1/health` - Check server health
- GET `/api/v1/stats` - Performance statistics from the last request
- GET `/api/v1/system-info` - System information and device enumeration

## Multi-Model Support

Lemonade Server supports loading multiple models simultaneously, allowing you to keep frequently-used models in memory for faster switching. The server uses a Least Recently Used (LRU) cache policy to automatically manage model eviction when limits are reached.

### Configuration

Use the `--max-loaded-models` option to specify how many models to keep loaded:

```bash
# Load up to 3 LLMs, 2 embedding models, and 1 reranking model
lemonade-server serve --max-loaded-models 3 2 1

# Load up to 5 LLMs (embeddings and reranking default to 1 each)
lemonade-server serve --max-loaded-models 5
```

**Default:** `1 1 1` (one model of each type)

### Model Types

Models are categorized into three types:
- **LLM** - Chat and completion models (default type)
- **Embedding** - Models for generating text embeddings (identified by the `embeddings` label)
- **Reranking** - Models for document reranking (identified by the `reranking` label)

Each type has its own independent limit and LRU cache.

### Device Constraints

- **NPU Exclusivity:** Only one model can use the NPU at a time. Loading a new NPU model will evict any existing NPU model regardless of type or limits.
- **CPU/GPU:** No inherent limits beyond available RAM. Multiple models can coexist on CPU or GPU.

### Eviction Policy

When a model slot is full:
1. The least recently used model of that type is evicted
2. The new model is loaded
3. If loading fails (except file-not-found errors), all models are evicted and the load is retried

Models currently processing inference requests cannot be evicted until they finish.

### Per-Model Settings

Each model can be loaded with custom settings (context size, llamacpp backend, llamacpp args) via the `/api/v1/load` endpoint. These per-model settings override the default values set via CLI arguments or environment variables. See the [`/api/v1/load` endpoint documentation](#post-apiv1load) for details.

**Setting Priority Order:**
1. Values passed explicitly in `/api/v1/load` request (highest priority)
2. Values from `lemonade-server` CLI arguments or environment variables
3. Hardcoded defaults in `lemonade-router` (lowest priority)

## Start the HTTP Server

> **NOTE:** This server is intended for use on local systems only. Do not expose the server port to the open internet.

See the [Lemonade Server getting started instructions](./README.md).

```bash
lemonade-server serve
```

## OpenAI-Compatible Endpoints


### `POST /api/v1/chat/completions` <sub>![Status](https://img.shields.io/badge/status-partially_available-green)</sub>

Chat Completions API. You provide a list of messages and receive a completion. This API will also load the model if it is not already loaded.

#### Parameters

| Parameter | Required | Description | Status |
|-----------|----------|-------------|--------|
| `messages` | Yes | Array of messages in the conversation. Each message should have a `role` ("user" or "assistant") and `content` (the message text). | <sub>![Status](https://img.shields.io/badge/available-green)</sub> |
| `model` | Yes | The model to use for the completion. | <sub>![Status](https://img.shields.io/badge/available-green)</sub> |
| `stream` | No | If true, tokens will be sent as they are generated. If false, the response will be sent as a single message once complete. Defaults to false. | <sub>![Status](https://img.shields.io/badge/available-green)</sub> |
| `stop` | No | Up to 4 sequences where the API will stop generating further tokens. The returned text will not contain the stop sequence. Can be a string or an array of strings. | <sub>![Status](https://img.shields.io/badge/available-green)</sub> |
| `logprobs` | No | Include log probabilities of the output tokens. If true, returns the log probability of each output token. Defaults to false. | <sub>![Status](https://img.shields.io/badge/not_available-red)</sub> |
| `temperature` | No | What sampling temperature to use. | <sub>![Status](https://img.shields.io/badge/available-green)</sub> |
| `repeat_penalty` | No | Number between 1.0 and 2.0. 1.0 means no penalty. Higher values discourage repetition. | <sub>![Status](https://img.shields.io/badge/available-green)</sub> |
| `top_k` | No | Integer that controls the number of top tokens to consider during sampling. | <sub>![Status](https://img.shields.io/badge/available-green)</sub> |
| `top_p` | No | Float between 0.0 and 1.0 that controls the cumulative probability of top tokens to consider during nucleus sampling. | <sub>![Status](https://img.shields.io/badge/available-green)</sub> |
| `tools`       | No | A list of tools the model may call. | <sub>![Status](https://img.shields.io/badge/available-green)</sub> |
| `max_tokens` | No | An upper bound for the number of tokens that can be generated for a completion. Mutually exclusive with `max_completion_tokens`. This value is now deprecated by OpenAI in favor of `max_completion_tokens` | <sub>![Status](https://img.shields.io/badge/available-green)</sub> |
| `max_completion_tokens` | No | An upper bound for the number of tokens that can be generated for a completion. Mutually exclusive with `max_tokens`. | <sub>![Status](https://img.shields.io/badge/available-green)</sub> |

#### Example request

=== "PowerShell"

    ```powershell
    Invoke-WebRequest `
      -Uri "http://localhost:8000/api/v1/chat/completions" `
      -Method POST `
      -Headers @{ "Content-Type" = "application/json" } `
      -Body '{
        "model": "Llama-3.2-1B-Instruct-Hybrid",
        "messages": [
          {
            "role": "user",
            "content": "What is the population of Paris?"
          }
        ],
        "stream": false
      }'
    ```
=== "Bash"

    ```bash
    curl -X POST http://localhost:8000/api/v1/chat/completions \
      -H "Content-Type: application/json" \
      -d '{
            "model": "Llama-3.2-1B-Instruct-Hybrid",
            "messages": [
              {"role": "user", "content": "What is the population of Paris?"}
            ],
            "stream": false
          }'
    ```

#### Response format

=== "Non-streaming responses"

    ```json
    {
      "id": "0",
      "object": "chat.completion",
      "created": 1742927481,
      "model": "Llama-3.2-1B-Instruct-Hybrid",
      "choices": [{
        "index": 0,
        "message": {
          "role": "assistant",
          "content": "Paris has a population of approximately 2.2 million people in the city proper."
        },
        "finish_reason": "stop"
      }]
    }
    ```
=== "Streaming responses"
    For streaming responses, the API returns a stream of server-sent events (however, Open AI recommends using their streaming libraries for parsing streaming responses):

    ```json
    {
      "id": "0",
      "object": "chat.completion.chunk",
      "created": 1742927481,
      "model": "Llama-3.2-1B-Instruct-Hybrid",
      "choices": [{
        "index": 0,
        "delta": {
          "role": "assistant",
          "content": "Paris"
        }
      }]
    }
    ```


### `POST /api/v1/completions` <sub>![Status](https://img.shields.io/badge/status-fully_available-green)</sub>

Text Completions API. You provide a prompt and receive a completion. This API will also load the model if it is not already loaded.

#### Parameters

| Parameter | Required | Description | Status |
|-----------|----------|-------------|--------|
| `prompt` | Yes | The prompt to use for the completion.  | <sub>![Status](https://img.shields.io/badge/available-green)</sub> |
| `model` | Yes | The model to use for the completion.  | <sub>![Status](https://img.shields.io/badge/available-green)</sub> |
| `stream` | No | If true, tokens will be sent as they are generated. If false, the response will be sent as a single message once complete. Defaults to false. | <sub>![Status](https://img.shields.io/badge/available-green)</sub> |
| `stop` | No | Up to 4 sequences where the API will stop generating further tokens. The returned text will not contain the stop sequence. Can be a string or an array of strings. | <sub>![Status](https://img.shields.io/badge/available-green)</sub> |
| `echo` | No | Echo back the prompt in addition to the completion. Available on non-streaming mode. | <sub>![Status](https://img.shields.io/badge/available-green)</sub> |
| `logprobs` | No | Include log probabilities of the output tokens. If true, returns the log probability of each output token. Defaults to false. Only available when `stream=False`. | <sub>![Status](https://img.shields.io/badge/available-green)</sub> |
| `temperature` | No | What sampling temperature to use. | <sub>![Status](https://img.shields.io/badge/available-green)</sub> |
| `repeat_penalty` | No | Number between 1.0 and 2.0. 1.0 means no penalty. Higher values discourage repetition. | <sub>![Status](https://img.shields.io/badge/available-green)</sub> |
| `top_k` | No | Integer that controls the number of top tokens to consider during sampling. | <sub>![Status](https://img.shields.io/badge/available-green)</sub> |
| `top_p` | No | Float between 0.0 and 1.0 that controls the cumulative probability of top tokens to consider during nucleus sampling. | <sub>![Status](https://img.shields.io/badge/available-green)</sub> |
| `max_tokens` | No | An upper bound for the number of tokens that can be generated for a completion, including input tokens. | <sub>![Status](https://img.shields.io/badge/available-green)</sub> |

#### Example request

=== "PowerShell"

    ```powershell
    Invoke-WebRequest -Uri "http://localhost:8000/api/v1/completions" `
      -Method POST `
      -Headers @{ "Content-Type" = "application/json" } `
      -Body '{
        "model": "Llama-3.2-1B-Instruct-Hybrid",
        "prompt": "What is the population of Paris?",
        "stream": false
      }'
    ```

=== "Bash"

    ```bash
    curl -X POST http://localhost:8000/api/v1/completions \
      -H "Content-Type: application/json" \
      -d '{
            "model": "Llama-3.2-1B-Instruct-Hybrid",
            "prompt": "What is the population of Paris?",
            "stream": false
          }'
    ```

#### Response format

The following format is used for both streaming and non-streaming responses:

```json
{
  "id": "0",
  "object": "text_completion",
  "created": 1742927481,
  "model": "Llama-3.2-1B-Instruct-Hybrid",
  "choices": [{
    "index": 0,
    "text": "Paris has a population of approximately 2.2 million people in the city proper.",
    "finish_reason": "stop"
  }],
}
```



### `POST /api/v1/embeddings` <sub>![Status](https://img.shields.io/badge/status-fully_available-green)</sub>

Embeddings API. You provide input text and receive vector representations (embeddings) that can be used for semantic search, clustering, and similarity comparisons. This API will also load the model if it is not already loaded.

> **Note:** This endpoint is only available for models using the `llamacpp` or `flm` recipes. ONNX models (OGA recipes) do not support embeddings.

#### Parameters

| Parameter | Required | Description | Status |
|-----------|----------|-------------|--------|
| `input` | Yes | The input text or array of texts to embed. Can be a string or an array of strings. | <sub>![Status](https://img.shields.io/badge/available-green)</sub> |
| `model` | Yes | The model to use for generating embeddings. | <sub>![Status](https://img.shields.io/badge/available-green)</sub> |
| `encoding_format` | No | The format to return embeddings in. Supported values: `"float"` (default), `"base64"`. | <sub>![Status](https://img.shields.io/badge/available-green)</sub> |

#### Example request

=== "PowerShell"

    ```powershell
    Invoke-WebRequest `
      -Uri "http://localhost:8000/api/v1/embeddings" `
      -Method POST `
      -Headers @{ "Content-Type" = "application/json" } `
      -Body '{
        "model": "nomic-embed-text-v1-GGUF",
        "input": ["Hello, world!", "How are you?"],
        "encoding_format": "float"
      }'
    ```

=== "Bash"

    ```bash
    curl -X POST http://localhost:8000/api/v1/embeddings \
      -H "Content-Type: application/json" \
      -d '{
            "model": "nomic-embed-text-v1-GGUF",
            "input": ["Hello, world!", "How are you?"],
            "encoding_format": "float"
          }'
    ```

#### Response format

```json
{
  "object": "list",
  "data": [
    {
      "object": "embedding",
      "index": 0,
      "embedding": [0.0234, -0.0567, 0.0891, ...]
    },
    {
      "object": "embedding",
      "index": 1,
      "embedding": [0.0456, -0.0678, 0.1234, ...]
    }
  ],
  "model": "nomic-embed-text-v1-GGUF",
  "usage": {
    "prompt_tokens": 12,
    "total_tokens": 12
  }
}
```

**Field Descriptions:**

- `object` - Type of response object, always `"list"`
- `data` - Array of embedding objects
  - `object` - Type of embedding object, always `"embedding"`
  - `index` - Index position of the input text in the request
  - `embedding` - Vector representation as an array of floats
- `model` - Model identifier used to generate the embeddings
- `usage` - Token usage statistics
  - `prompt_tokens` - Number of tokens in the input
  - `total_tokens` - Total tokens processed



### `POST /api/v1/reranking` <sub>![Status](https://img.shields.io/badge/status-fully_available-green)</sub>

Reranking API. You provide a query and a list of documents, and receive the documents reordered by their relevance to the query with relevance scores. This is useful for improving search results quality. This API will also load the model if it is not already loaded.

> **Note:** This endpoint follows API conventions similar to OpenAI's format but is not part of the official OpenAI API. It is inspired by llama.cpp and other inference server implementations.

> **Note:** This endpoint is only available for models using the `llamacpp` recipe. It is not available for FLM or ONNX models.

#### Parameters

| Parameter | Required | Description | Status |
|-----------|----------|-------------|--------|
| `query` | Yes | The search query text. | <sub>![Status](https://img.shields.io/badge/available-green)</sub> |
| `documents` | Yes | Array of document strings to be reranked. | <sub>![Status](https://img.shields.io/badge/available-green)</sub> |
| `model` | Yes | The model to use for reranking. | <sub>![Status](https://img.shields.io/badge/available-green)</sub> |

#### Example request

=== "PowerShell"

    ```powershell
    Invoke-WebRequest `
      -Uri "http://localhost:8000/api/v1/reranking" `
      -Method POST `
      -Headers @{ "Content-Type" = "application/json" } `
      -Body '{
        "model": "bge-reranker-v2-m3-GGUF",
        "query": "What is the capital of France?",
        "documents": [
          "Paris is the capital of France.",
          "Berlin is the capital of Germany.",
          "Madrid is the capital of Spain."
        ]
      }'
    ```

=== "Bash"

    ```bash
    curl -X POST http://localhost:8000/api/v1/reranking \
      -H "Content-Type: application/json" \
      -d '{
            "model": "bge-reranker-v2-m3-GGUF",
            "query": "What is the capital of France?",
            "documents": [
              "Paris is the capital of France.",
              "Berlin is the capital of Germany.",
              "Madrid is the capital of Spain."
            ]
          }'
    ```

#### Response format

```json
{
  "model": "bge-reranker-v2-m3-GGUF",
  "object": "list",
  "results": [
    {
      "index": 0,
      "relevance_score": 8.60673713684082
    },
    {
      "index": 1,
      "relevance_score": -5.3886260986328125
    },
    {
      "index": 2,
      "relevance_score": -3.555561065673828
    }
  ],
  "usage": {
    "prompt_tokens": 51,
    "total_tokens": 51
  }
}
```

**Field Descriptions:**

- `model` - Model identifier used for reranking
- `object` - Type of response object, always `"list"`
- `results` - Array of all documents with relevance scores
  - `index` - Original index of the document in the input array
  - `relevance_score` - Relevance score assigned by the model (higher = more relevant)
- `usage` - Token usage statistics
  - `prompt_tokens` - Number of tokens in the input
  - `total_tokens` - Total tokens processed

> **Note:** The results are returned in their original input order, not sorted by relevance score. To get documents ranked by relevance, you need to sort the results by `relevance_score` in descending order on the client side.



### `POST /api/v1/responses` <sub>![Status](https://img.shields.io/badge/status-partially_available-green)</sub>

Responses API. You provide an input and receive a response. This API will also load the model if it is not already loaded.

#### Parameters

| Parameter | Required | Description | Status |
|-----------|----------|-------------|--------|
| `input` | Yes | A list of dictionaries or a string input for the model to respond to. | <sub>![Status](https://img.shields.io/badge/available-green)</sub> |
| `model` | Yes | The model to use for the response. | <sub>![Status](https://img.shields.io/badge/available-green)</sub> |
| `max_output_tokens` | No | The maximum number of output tokens to generate. | <sub>![Status](https://img.shields.io/badge/available-green)</sub> |
| `temperature` | No | What sampling temperature to use. | <sub>![Status](https://img.shields.io/badge/available-green)</sub> |
| `repeat_penalty` | No | Number between 1.0 and 2.0. 1.0 means no penalty. Higher values discourage repetition. | <sub>![Status](https://img.shields.io/badge/available-green)</sub> |
| `top_k` | No | Integer that controls the number of top tokens to consider during sampling. | <sub>![Status](https://img.shields.io/badge/available-green)</sub> |
| `top_p` | No | Float between 0.0 and 1.0 that controls the cumulative probability of top tokens to consider during nucleus sampling. | <sub>![Status](https://img.shields.io/badge/available-green)</sub> |
| `stream` | No | If true, tokens will be sent as they are generated. If false, the response will be sent as a single message once complete. Defaults to false. | <sub>![Status](https://img.shields.io/badge/available-green)</sub> |


#### Streaming Events

The Responses API uses semantic events for streaming. Each event is typed with a predefined schema, so you can listen for events you care about. Our initial implementation only offers support to:

- `response.created`
- `response.output_text.delta`
- `response.completed`

For a full list of event types, see the [API reference for streaming](https://platform.openai.com/docs/api-reference/responses-streaming).

#### Example request

=== "PowerShell"

    ```powershell
    Invoke-WebRequest -Uri "http://localhost:8000/api/v1/responses" `
      -Method POST `
      -Headers @{ "Content-Type" = "application/json" } `
      -Body '{
        "model": "Llama-3.2-1B-Instruct-Hybrid",
        "input": "What is the population of Paris?",
        "stream": false
      }'
    ```

=== "Bash"

    ```bash
    curl -X POST http://localhost:8000/api/v1/responses \
      -H "Content-Type: application/json" \
      -d '{
            "model": "Llama-3.2-1B-Instruct-Hybrid",
            "input": "What is the population of Paris?",
            "stream": false
          }'
    ```


#### Response format

=== "Non-streaming responses"

    ```json
    {
      "id": "0",
      "created_at": 1746225832.0,
      "model": "Llama-3.2-1B-Instruct-Hybrid",
      "object": "response",
      "output": [{
        "id": "0",
        "content": [{
          "annotations": [],
          "text": "Paris has a population of approximately 2.2 million people in the city proper."
        }]
      }]
    }
    ```

=== "Streaming Responses"
    For streaming responses, the API returns a series of events. Refer to [OpenAI streaming guide](https://platform.openai.com/docs/guides/streaming-responses?api-mode=responses) for details.




### `GET /api/v1/models` <sub>![Status](https://img.shields.io/badge/status-fully_available-green)</sub>

Returns a list of models available on the server in an OpenAI-compatible format. Each model object includes extended fields like `checkpoint`, `recipe`, `size`, `downloaded`, and `labels`.

By default, only models available locally (downloaded) are shown, matching OpenAI API behavior.

#### Parameters

| Parameter | Required | Description |
|-----------|----------|-------------|
| `show_all` | No | If set to `true`, returns all models from the catalog including those not yet downloaded. Defaults to `false`. |

#### Example request

```bash
# Show only downloaded models (OpenAI-compatible)
curl http://localhost:8000/api/v1/models

# Show all models including not-yet-downloaded (extended usage)
curl http://localhost:8000/api/v1/models?show_all=true
```

#### Response format

```json
{
  "object": "list",
  "data": [
    {
      "id": "Qwen3-0.6B-GGUF",
      "created": 1744173590,
      "object": "model",
      "owned_by": "lemonade",
      "checkpoint": "unsloth/Qwen3-0.6B-GGUF:Q4_0",
      "recipe": "llamacpp",
      "size": 0.38,
      "downloaded": true,
      "suggested": true,
      "labels": ["reasoning"]
    },
    {
      "id": "Gemma-3-4b-it-GGUF",
      "created": 1744173590,
      "object": "model",
      "owned_by": "lemonade",
      "checkpoint": "ggml-org/gemma-3-4b-it-GGUF:Q4_K_M",
      "recipe": "llamacpp",
      "size": 3.61,
      "downloaded": true,
      "suggested": true,
      "labels": ["hot", "vision"]
    }
  ]
}
```

**Field Descriptions:**

- `object` - Type of response object, always `"list"`
- `data` - Array of model objects with the following fields:
  - `id` - Model identifier (used for loading and inference requests)
  - `created` - Unix timestamp of when the model entry was created
  - `object` - Type of object, always `"model"`
  - `owned_by` - Owner of the model, always `"lemonade"`
  - `checkpoint` - Full checkpoint identifier on Hugging Face
  - `recipe` - Backend/device recipe used to load the model (e.g., `"oga-cpu"`, `"oga-hybrid"`, `"llamacpp"`, `"flm"`)
  - `size` - Model size in GB (omitted for models without size information)
  - `downloaded` - Boolean indicating if the model is downloaded and available locally
  - `suggested` - Boolean indicating if the model is recommended for general use
  - `labels` - Array of tags describing the model (e.g., `"hot"`, `"reasoning"`, `"vision"`, `"embeddings"`, `"reranking"`, `"coding"`, `"tool-calling"`)

<<<<<<< HEAD
```json
{
  "object": "list",
  "data": [
    {
      "id": "Qwen2.5-0.5B-Instruct-CPU",
      "object": "model",
      "created": 1744173590,
      "owned_by": "lemonade",
      "name": "Qwen2.5-0.5B-Instruct-CPU",
      "checkpoint": "amd/Qwen2.5-0.5B-Instruct-quantized_int4-float16-cpu-onnx",
      "recipe": "oga-cpu",
      "downloaded": true,
      "labels": ["hot", "cpu"],
      "suggested": true
    },
    {
      "id": "Llama-3.2-1B-Instruct-Hybrid",
      "object": "model",
      "created": 1744173590,
      "owned_by": "lemonade",
      "name": "Llama-3.2-1B-Instruct-Hybrid",
      "checkpoint": "amd/Llama-3.2-1B-Instruct-awq-g128-int4-asym-fp16-onnx-hybrid",
      "recipe": "oga-hybrid",
      "downloaded": false,
      "labels": ["hot", "hybrid"],
      "suggested": true
    }
  ]
}
```
=======
>>>>>>> 230974db

### `GET /api/v1/models/{model_id}` <sub>![Status](https://img.shields.io/badge/status-fully_available-green)</sub>

Retrieve a specific model by its ID. Returns the same model object format as the list endpoint above.

#### Parameters

| Parameter | Required | Description |
|-----------|----------|-------------|
| `model_id` | Yes | The ID of the model to retrieve. Must match one of the model IDs from the [models list](./server_models.md). |

#### Example request

```bash
curl http://localhost:8000/api/v1/models/Qwen3-0.6B-GGUF
```

#### Response format

Returns a single model object with the same fields as described in the [models list endpoint](#get-apiv1models) above.

```json
{
  "id": "Qwen3-0.6B-GGUF",
  "created": 1744173590,
  "object": "model",
  "owned_by": "lemonade",
  "checkpoint": "unsloth/Qwen3-0.6B-GGUF:Q4_0",
  "recipe": "llamacpp",
  "size": 0.38,
  "downloaded": true,
  "suggested": true,
  "labels": ["reasoning"]
}
```

#### Error responses

If the model is not found, the endpoint returns a 404 error:

```json
{
  "error": {
    "message": "Model Llama-3.2-1B-Instruct-Hybrid has not been found",
    "type": "not_found"
  }
}
```

## Additional Endpoints

### `POST /api/v1/pull` <sub>![Status](https://img.shields.io/badge/status-fully_available-green)</sub>

Register and install models for use with Lemonade Server.

#### Parameters

The Lemonade Server built-in model registry has a collection of model names that can be pulled and loaded. The `pull` endpoint can install any registered model, and it can also register-then-install any model available on Hugging Face.

**Common Parameters**

| Parameter | Required | Description |
|-----------|----------|-------------|
| `stream` | No | If `true`, returns Server-Sent Events (SSE) with download progress. Defaults to `false`. |

**Install a Model that is Already Registered**

| Parameter | Required | Description |
|-----------|----------|-------------|
| `model_name` | Yes | [Lemonade Server model name](./server_models.md) to install. |

Example request:

```bash
curl -X POST http://localhost:8000/api/v1/pull \
  -H "Content-Type: application/json" \
  -d '{
    "model_name": "Qwen2.5-0.5B-Instruct-CPU"
  }'
```

Response format:

```json
{
  "status":"success",
  "message":"Installed model: Qwen2.5-0.5B-Instruct-CPU"
}
```

In case of an error, the status will be `error` and the message will contain the error message.

**Register and Install a Model**

Registration will place an entry for that model in the `user_models.json` file, which is located in the user's Lemonade cache (default: `~/.cache/lemonade`). Then, the model will be installed. Once the model is registered and installed, it will show up in the `models` endpoint alongside the built-in models and can be loaded.

The `recipe` field defines which software framework and device will be used to load and run the model. For more information on OGA and Hugging Face recipes, see the [Lemonade API README](../lemonade_api.md). For information on GGUF recipes, see [llamacpp](#gguf-support).

> Note: the `model_name` for registering a new model must use the `user` namespace, to prevent collisions with built-in models. For example, `user.Phi-4-Mini-GGUF`.

| Parameter | Required | Description |
|-----------|----------|-------------|
| `model_name` | Yes | Namespaced [Lemonade Server model name](./server_models.md) to register and install. |
| `checkpoint` | Yes | HuggingFace checkpoint to install. |
| `recipe` | Yes | Lemonade API recipe to load the model with. |
| `reasoning` | No | Whether the model is a reasoning model, like DeepSeek (default: false). Adds 'reasoning' label. |
| `vision` | No | Whether the model has vision capabilities for processing images (default: false). Adds 'vision' label. |
| `embedding` | No | Whether the model is an embedding model (default: false). Adds 'embeddings' label. |
| `reranking` | No | Whether the model is a reranking model (default: false). Adds 'reranking' label. |
| `mmproj` | No | Multimodal Projector (mmproj) file to use for vision models. |

Example request:

```bash
curl -X POST http://localhost:8000/api/v1/pull \
  -H "Content-Type: application/json" \
  -d '{
    "model_name": "user.Phi-4-Mini-GGUF",
    "checkpoint": "unsloth/Phi-4-mini-instruct-GGUF:Q4_K_M",
    "recipe": "llamacpp"
  }'
```

Response format:

```json
{
  "status":"success",
  "message":"Installed model: user.Phi-4-Mini-GGUF"
}
```

In case of an error, the status will be `error` and the message will contain the error message.

#### Streaming Response (stream=true)

When `stream=true`, the endpoint returns Server-Sent Events with real-time download progress:

```
event: progress
data: {"file":"model.gguf","file_index":1,"total_files":2,"bytes_downloaded":1073741824,"bytes_total":2684354560,"percent":40}

event: progress
data: {"file":"config.json","file_index":2,"total_files":2,"bytes_downloaded":1024,"bytes_total":1024,"percent":100}

event: complete
data: {"file_index":2,"total_files":2,"percent":100}
```

**Event Types:**

| Event | Description |
|-------|-------------|
| `progress` | Sent during download with current file and byte progress |
| `complete` | Sent when all files are downloaded successfully |
| `error` | Sent if download fails, with `error` field containing the message |

### `POST /api/v1/delete` <sub>![Status](https://img.shields.io/badge/status-fully_available-green)</sub>

Delete a model by removing it from local storage. If the model is currently loaded, it will be unloaded first.

#### Parameters

| Parameter | Required | Description |
|-----------|----------|-------------|
| `model_name` | Yes | [Lemonade Server model name](./server_models.md) to delete. |

Example request:

```bash
curl -X POST http://localhost:8000/api/v1/delete \
  -H "Content-Type: application/json" \
  -d '{
    "model_name": "Qwen2.5-0.5B-Instruct-CPU"
  }'
```

Response format:

```json
{
  "status":"success",
  "message":"Deleted model: Qwen2.5-0.5B-Instruct-CPU"
}
```

In case of an error, the status will be `error` and the message will contain the error message.

<a id="post-apiv1load"></a>
### `POST /api/v1/load` <sub>![Status](https://img.shields.io/badge/status-fully_available-green)</sub>

Explicitly load a registered model into memory. This is useful to ensure that the model is loaded before you make a request. Installs the model if necessary.

#### Parameters

| Parameter | Required | Description |
|-----------|----------|-------------|
| `model_name` | Yes | [Lemonade Server model name](./server_models.md) to load. |
| `ctx_size` | No | Context size for the model. Overrides the default value for this model. |
| `llamacpp_backend` | No | LlamaCpp backend to use (`vulkan`, `rocm`, or `metal`). Only applies to llamacpp models. Overrides the default value for this model. |
| `llamacpp_args` | No | Custom arguments to pass to llama-server. Must not conflict with arguments managed by Lemonade (e.g., `-m`, `--port`, `--ctx-size`, `-ngl`). Overrides the default value for this model. |

**Setting Priority:**

When loading a model, settings are applied in this priority order:
1. Values explicitly passed in the `load` request (highest priority)
2. Values set via `lemonade-server` CLI arguments or environment variables
3. Default hardcoded values in `lemonade-router` (lowest priority)

#### Example requests

Basic load:

```bash
curl -X POST http://localhost:8000/api/v1/load \
  -H "Content-Type: application/json" \
  -d '{
    "model_name": "Qwen2.5-0.5B-Instruct-CPU"
  }'
```

Load with custom settings:

```bash
curl -X POST http://localhost:8000/api/v1/load \
  -H "Content-Type: application/json" \
  -d '{
    "model_name": "llama-3.2-3b-instruct-GGUF",
    "ctx_size": 8192,
    "llamacpp_backend": "rocm",
    "llamacpp_args": "--flash-attn on --no-mmap"
  }'
```

#### Response format

```json
{
  "status":"success",
  "message":"Loaded model: Qwen2.5-0.5B-Instruct-CPU"
}
```

In case of an error, the status will be `error` and the message will contain the error message.

### `POST /api/v1/unload` <sub>![Status](https://img.shields.io/badge/status-fully_available-green)</sub>

Explicitly unload a model from memory. This is useful to free up memory while still leaving the server process running (which takes minimal resources but a few seconds to start).

#### Parameters

| Parameter | Required | Description |
|-----------|----------|-------------|
| `model_name` | No | Name of the specific model to unload. If not provided, all loaded models will be unloaded. |

#### Example requests

Unload a specific model:

```bash
curl -X POST http://localhost:8000/api/v1/unload \
  -H "Content-Type: application/json" \
  -d '{"model_name": "Llama-3.2-1B-Instruct-Hybrid"}'
```

Unload all models:

```bash
curl -X POST http://localhost:8000/api/v1/unload
```

#### Response format

Success response:

```json
{
  "status": "success",
  "message": "Model unloaded successfully"
}
```

Error response (model not found):

```json
{
  "status": "error",
  "message": "Model not found: Llama-3.2-1B-Instruct-Hybrid"
}
```

In case of an error, the status will be `error` and the message will contain the error message.

### `GET /api/v1/health` <sub>![Status](https://img.shields.io/badge/status-fully_available-green)</sub>

Check the health of the server. This endpoint returns information about loaded models.

#### Parameters

This endpoint does not take any parameters.

#### Example request

```bash
curl http://localhost:8000/api/v1/health
```

#### Response format

```json
{
  "status": "ok",
  "checkpoint_loaded": "amd/Llama-3.2-1B-Instruct-awq-g128-int4-asym-fp16-onnx-hybrid",
  "model_loaded": "Llama-3.2-1B-Instruct-Hybrid",
  "all_models_loaded": [
    {
      "model_name": "Llama-3.2-1B-Instruct-Hybrid",
      "checkpoint": "amd/Llama-3.2-1B-Instruct-awq-g128-int4-asym-fp16-onnx-hybrid",
      "last_use": 1732123456.789,
      "type": "llm",
      "device": "gpu npu",
      "backend_url": "http://127.0.0.1:8001/v1"
    },
    {
      "model_name": "nomic-embed-text-v1-GGUF",
      "checkpoint": "nomic-ai/nomic-embed-text-v1-GGUF:Q4_K_S",
      "last_use": 1732123450.123,
      "type": "embedding",
      "device": "gpu",
      "backend_url": "http://127.0.0.1:8002/v1"
    }
  ]
}
```

**Field Descriptions:**

- `status` - Server health status, always `"ok"`
- `checkpoint_loaded` - Checkpoint identifier of the most recently accessed model
- `model_loaded` - Model name of the most recently accessed model
- `all_models_loaded` - Array of all currently loaded models with details:
  - `model_name` - Name of the loaded model
  - `checkpoint` - Full checkpoint identifier
  - `last_use` - Unix timestamp of last access (load or inference)
  - `type` - Model type: `"llm"`, `"embedding"`, or `"reranking"`
  - `device` - Space-separated device list: `"cpu"`, `"gpu"`, `"npu"`, or combinations like `"gpu npu"`
  - `backend_url` - URL of the backend server process handling this model (useful for debugging)

### `GET /api/v1/stats` <sub>![Status](https://img.shields.io/badge/status-fully_available-green)</sub>

Performance statistics from the last request.

#### Parameters

This endpoint does not take any parameters.

#### Example request

```bash
curl http://localhost:8000/api/v1/stats
```

#### Response format

```json
{
  "time_to_first_token": 2.14,
  "tokens_per_second": 33.33,
  "input_tokens": 128,
  "output_tokens": 5,
  "decode_token_times": [0.01, 0.02, 0.03, 0.04, 0.05],
  "prompt_tokens": 9
}
```

**Field Descriptions:**

- `time_to_first_token` - Time in seconds until the first token was generated
- `tokens_per_second` - Generation speed in tokens per second
- `input_tokens` - Number of tokens processed
- `output_tokens` - Number of tokens generated
- `decode_token_times` - Array of time taken for each generated token
- `prompt_tokens` - Total prompt tokens including cached tokens

### `GET /api/v1/system-info` <sub>![Status](https://img.shields.io/badge/status-fully_available-green)</sub>

System information endpoint that provides complete hardware details and device enumeration.

#### Parameters

| Parameter | Required | Description | Status |
|-----------|----------|-------------|--------|
| `verbose` | No | Include detailed system information. When `false` (default), returns essential information (OS, processor, memory, devices). When `true`, includes additional details like Python packages and extended system information. | <sub>![Status](https://img.shields.io/badge/available-green)</sub> |

#### Example request

=== "Basic system information"

    ```bash
    curl "http://localhost:8000/api/v1/system-info"
    ```

=== "Detailed system information"

    ```bash
    curl "http://localhost:8000/api/v1/system-info?verbose=true"
    ```

#### Response format

=== "Basic response (verbose=false)"

    ```json
    {
      "OS Version": "Windows-10-10.0.26100-SP0",
      "Processor": "AMD Ryzen AI 9 HX 375 w/ Radeon 890M",
      "Physical Memory": "32.0 GB",
      "devices": {
        "cpu": {
          "name": "AMD Ryzen AI 9 HX 375 w/ Radeon 890M",
          "cores": 12,
          "threads": 24,
          "available": true
        },
        "amd_igpu": {
          "name": "AMD Radeon(TM) 890M Graphics",
          "memory_mb": 512,
          "driver_version": 32.0.12010.10001,
          "available": true
        },
        "amd_dgpu": [],
        "npu": {
          "name": "AMD NPU",
          "driver_version": "32.0.203.257",
          "power_mode": "Default",
          "available": true
        }
      }
    }
    ```

# Debugging

To help debug the Lemonade server, you can use the `--log-level` parameter to control the verbosity of logging information. The server supports multiple logging levels that provide increasing amounts of detail about server operations.

```
lemonade-server serve --log-level [level]
```

Where `[level]` can be one of:

- **critical**: Only critical errors that prevent server operation.
- **error**: Error conditions that might allow continued operation.
- **warning**: Warning conditions that should be addressed.
- **info**: (Default) General informational messages about server operation.
- **debug**: Detailed diagnostic information for troubleshooting, including metrics such as input/output token counts, Time To First Token (TTFT), and Tokens Per Second (TPS).
- **trace**: Very detailed tracing information, including everything from debug level plus all input prompts.

# GGUF Support

The `llama-server` backend works with Lemonade's suggested `*-GGUF` models, as well as any .gguf model from Hugging Face. Windows, Ubuntu Linux, and macOS are supported. Details:
- Lemonade Server wraps `llama-server` with support for the `lemonade-server` CLI, client web app, and endpoints (e.g., `models`, `pull`, `load`, etc.).
  - The `chat/completions`, `completions`, `embeddings`, and `reranking` endpoints are supported.
  - The `embeddings` endpoint requires embedding-specific models (e.g., nomic-embed-text models).
  - The `reranking` endpoint requires reranker-specific models (e.g., bge-reranker models).
  - `responses` is not supported at this time.
- A single Lemonade Server process can seamlessly switch between GGUF, ONNX, and FastFlowLM models.
  - Lemonade Server will attempt to load models onto GPU with Vulkan first, and if that doesn't work it will fall back to CPU.
  - From the end-user's perspective, OGA vs. GGUF should be completely transparent: they wont be aware of whether the built-in server or `llama-server` is serving their model.

## Installing GGUF Models

To install an arbitrary GGUF from Hugging Face, open the Lemonade web app by navigating to http://localhost:8000 in your web browser, click the Model Management tab, and use the Add a Model form.

## Platform Support Matrix

| Platform | GPU Acceleration | CPU Architecture |
|----------|------------------|------------------|
| Windows  | ✅ Vulkan, ROCm        | ✅ x64           |
| Ubuntu   | ✅ Vulkan, ROCm        | ✅ x64           |
| macOS    | ✅ Metal         | ✅ Apple Silicon |
| Other Linux | ⚠️* Vulkan    | ⚠️* x64          |

*Other Linux distributions may work but are not officially supported.

# FastFlowLM Support

Similar to the [llama-server support](#gguf-support), Lemonade can also route OpenAI API requests to a FastFlowLM `flm serve` backend.

The `flm serve` backend works with Lemonade's suggested `*-FLM` models, as well as any model mentioned in `flm list`. Windows is the only supported operating system. Details:
- Lemonade Server wraps `flm serve` with support for the `lemonade-server` CLI, client web app, and all Lemonade custom endpoints (e.g., `pull`, `load`, etc.).
  - OpenAI API endpoints supported: `models`, `chat/completions` (streaming), and `embeddings`.
  - The `embeddings` endpoint requires embedding-specific models supported by FLM.
- A single Lemonade Server process can seamlessly switch between FLM, OGA, and GGUF models.

## Installing FLM Models

To install an arbitrary FLM model:
1. `flm list` to view the supported models.
1. Open the Lemonade web app by navigating to http://localhost:8000 in your web browser, click the Model Management tab, and use the Add a Model form.
1. Use the model name from `flm list` as the "checkpoint name" in the Add a Model form and select "flm" as the recipe.

<!--This file was originally licensed under Apache 2.0. It has been modified.
Modifications Copyright (c) 2025 AMD--><|MERGE_RESOLUTION|>--- conflicted
+++ resolved
@@ -602,40 +602,6 @@
   - `suggested` - Boolean indicating if the model is recommended for general use
   - `labels` - Array of tags describing the model (e.g., `"hot"`, `"reasoning"`, `"vision"`, `"embeddings"`, `"reranking"`, `"coding"`, `"tool-calling"`)
 
-<<<<<<< HEAD
-```json
-{
-  "object": "list",
-  "data": [
-    {
-      "id": "Qwen2.5-0.5B-Instruct-CPU",
-      "object": "model",
-      "created": 1744173590,
-      "owned_by": "lemonade",
-      "name": "Qwen2.5-0.5B-Instruct-CPU",
-      "checkpoint": "amd/Qwen2.5-0.5B-Instruct-quantized_int4-float16-cpu-onnx",
-      "recipe": "oga-cpu",
-      "downloaded": true,
-      "labels": ["hot", "cpu"],
-      "suggested": true
-    },
-    {
-      "id": "Llama-3.2-1B-Instruct-Hybrid",
-      "object": "model",
-      "created": 1744173590,
-      "owned_by": "lemonade",
-      "name": "Llama-3.2-1B-Instruct-Hybrid",
-      "checkpoint": "amd/Llama-3.2-1B-Instruct-awq-g128-int4-asym-fp16-onnx-hybrid",
-      "recipe": "oga-hybrid",
-      "downloaded": false,
-      "labels": ["hot", "hybrid"],
-      "suggested": true
-    }
-  ]
-}
-```
-=======
->>>>>>> 230974db
 
 ### `GET /api/v1/models/{model_id}` <sub>![Status](https://img.shields.io/badge/status-fully_available-green)</sub>
 
