--- conflicted
+++ resolved
@@ -49,9 +49,6 @@
 - GET `/api/v1/stats` - Performance statistics from the last request
 - GET `/api/v1/system-info` - System information and device enumeration
 
-<<<<<<< HEAD
-> 🚧 We are in the process of developing this interface. Let us know what's important to you on Github or by email (lemonade at amd dot com).
-
 ## Multi-Model Support
 
 Lemonade Server supports loading multiple models simultaneously, allowing you to keep frequently-used models in memory for faster switching. The server uses a Least Recently Used (LRU) cache policy to automatically manage model eviction when limits are reached.
@@ -102,10 +99,7 @@
 2. Values from `lemonade-server` CLI arguments or environment variables
 3. Hardcoded defaults in `lemonade-router` (lowest priority)
 
-## Start the REST API Server
-=======
 ## Start the HTTP Server
->>>>>>> 608c74be
 
 > **NOTE:** This server is intended for use on local systems only. Do not expose the server port to the open internet.
 
@@ -876,52 +870,6 @@
 
 In case of an error, the status will be `error` and the message will contain the error message.
 
-<<<<<<< HEAD
-### `POST /api/v1/params` <sub>![Status](https://img.shields.io/badge/status-in_development-yellow)</sub>
-
-Set the generation parameters for text completion. These parameters will persist across requests until changed.
-
-#### Parameters
-
-| Parameter | Required | Description |
-|-----------|----------|-------------|
-| `temperature` | No | Controls randomness in the output. Higher values (e.g. 0.8) make the output more random, lower values (e.g. 0.2) make it more focused and deterministic. Defaults to 0.7. |
-| `top_p` | No | Controls diversity via nucleus sampling. Keeps the cumulative probability of tokens above this value. Defaults to 0.95. |
-| `top_k` | No | Controls diversity by limiting to the k most likely next tokens. Defaults to 50. |
-| `min_length` | No | The minimum length of the generated text in tokens. Defaults to 0. |
-| `max_length` | No | The maximum length of the generated text in tokens. Defaults to 2048. |
-| `do_sample` | No | Whether to use sampling (true) or greedy decoding (false). Defaults to true. |
-
-#### Example request
-
-```bash
-curl -X POST http://localhost:8000/api/v1/params \
-  -H "Content-Type: application/json" \
-  -d '{
-    "temperature": 0.8,
-    "top_p": 0.95,
-    "max_length": 1000
-  }'
-```
-
-#### Response format
-
-```json
-{
-  "status": "success",
-  "message": "Generation parameters set successfully",
-  "params": {
-    "temperature": 0.8,
-    "top_p": 0.95,
-    "top_k": 40,
-    "min_length": 0,
-    "max_length": 1000,
-    "do_sample": true
-  }
-}
-```
-In case of an error, the status will be `error` and the message will contain the error message.
-
 ### `GET /api/v1/health` <sub>![Status](https://img.shields.io/badge/status-fully_available-green)</sub>
 
 Check the health of the server. This endpoint returns information about loaded models.
@@ -973,8 +921,7 @@
   - `last_use` - Unix timestamp of last access (load or inference)
   - `type` - Model type: `"llm"`, `"embedding"`, or `"reranking"`
   - `device` - Space-separated device list: `"cpu"`, `"gpu"`, `"npu"`, or combinations like `"gpu npu"`
-=======
->>>>>>> 608c74be
+
 ### `GET /api/v1/stats` <sub>![Status](https://img.shields.io/badge/status-fully_available-green)</sub>
 
 Performance statistics from the last request.
