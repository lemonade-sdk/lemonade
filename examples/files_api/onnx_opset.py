--- conflicted
+++ resolved
@@ -10,17 +10,10 @@
 
 import pathlib
 import argparse
-<<<<<<< HEAD
 from turnkeyml import evaluate_files
-from turnkeyml.build.stage import Sequence
-from turnkeyml.build.export import ExportPytorchModel
-from turnkeyml.analyze.discover import Discover
-=======
-from turnkeyml import benchmark_files
 from turnkeyml.sequence import Sequence
 from turnkeyml.tools.export import ExportPytorchModel
 from turnkeyml.tools.discovery import Discover
->>>>>>> a79025f4
 
 
 def main():
