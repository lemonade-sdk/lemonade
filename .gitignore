--- conflicted
+++ resolved
@@ -162,12 +162,9 @@
 #  option (not recommended) you can uncomment the following to ignore the entire idea folder.
 #.idea/
 
-<<<<<<< HEAD
 # AI files
 .cursor/
 .claude/
 CLAUDE.md
 CLAUDE.local.md
-=======
-.aider*
->>>>>>> 8e4bd280
+.aider*